mod hash;
mod merkle_tree;
mod node;
mod primitive;

<<<<<<< HEAD
=======
pub use merkle_tree::{MerkleTree, MerkleTreeError};
pub use primitive::Primitive;
pub mod in_memory;

>>>>>>> 76ca3975
pub(crate) use hash::zero_sum;
pub(crate) use node::{Node, StorageNode, StorageNodeError};

pub use buffer::Buffer;
pub use merkle_tree::{MerkleTree, MerkleTreeError};
pub mod in_memory;<|MERGE_RESOLUTION|>--- conflicted
+++ resolved
@@ -3,16 +3,9 @@
 mod node;
 mod primitive;
 
-<<<<<<< HEAD
-=======
-pub use merkle_tree::{MerkleTree, MerkleTreeError};
-pub use primitive::Primitive;
-pub mod in_memory;
-
->>>>>>> 76ca3975
 pub(crate) use hash::zero_sum;
 pub(crate) use node::{Node, StorageNode, StorageNodeError};
 
-pub use buffer::Buffer;
 pub use merkle_tree::{MerkleTree, MerkleTreeError};
+pub use primitive::Primitive;
 pub mod in_memory;