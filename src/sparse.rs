mod hash;
mod merkle_tree;
mod node;
mod primitive;
<<<<<<< HEAD

pub(crate) use hash::zero_sum;
pub(crate) use node::{Node, StorageNode, StorageNodeError};

pub use merkle_tree::{MerkleTree, MerkleTreeError};
pub use primitive::Primitive;
pub mod in_memory;
=======

pub use merkle_tree::{MerkleTree, MerkleTreeError};
pub use primitive::Primitive;
pub mod in_memory;

pub(crate) use hash::zero_sum;
pub(crate) use node::{Node, StorageNode, StorageNodeError};
>>>>>>> da0922be
<|MERGE_RESOLUTION|>--- conflicted
+++ resolved
@@ -2,20 +2,10 @@
 mod merkle_tree;
 mod node;
 mod primitive;
-<<<<<<< HEAD
-
-pub(crate) use hash::zero_sum;
-pub(crate) use node::{Node, StorageNode, StorageNodeError};
-
-pub use merkle_tree::{MerkleTree, MerkleTreeError};
-pub use primitive::Primitive;
-pub mod in_memory;
-=======
 
 pub use merkle_tree::{MerkleTree, MerkleTreeError};
 pub use primitive::Primitive;
 pub mod in_memory;
 
 pub(crate) use hash::zero_sum;
-pub(crate) use node::{Node, StorageNode, StorageNodeError};
->>>>>>> da0922be
+pub(crate) use node::{Node, StorageNode, StorageNodeError};