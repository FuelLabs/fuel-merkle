use crate::{
    common::{
        error::DeserializeError, Bytes1, Bytes32, Bytes4, ChildError, ChildResult, Msb,
        Node as NodeTrait, ParentNode as ParentNodeTrait, Prefix,
    },
    sparse::{hash::sum, merkle_tree::NodesTable, zero_sum},
};

// TODO: Return errors instead of `unwrap` during work with storage.
use fuel_storage::{Mappable, StorageInspect};

<<<<<<< HEAD
use core::marker::PhantomData;
use core::mem::size_of;
use core::ops::Range;
use core::{cmp, fmt};
=======
use core::{cmp, fmt, mem::size_of, ops::Range};
>>>>>>> 255e73e2

const LEFT: u8 = 0;

/// **Leaf buffer:**
///
/// | Allocation | Data                       |
/// |------------|----------------------------|
/// | `00 - 04`  | Height (4 bytes)           |
/// | `04 - 05`  | Prefix (1 byte, `0x00`)    |
/// | `05 - 37`  | hash(Key) (32 bytes)       |
/// | `37 - 69`  | hash(Data) (32 bytes)      |
///
/// **Node buffer:**
///
/// | Allocation | Data                       |
/// |------------|----------------------------|
/// | `00 - 04`  | Height (4 bytes)           |
/// | `04 - 05`  | Prefix (1 byte, `0x01`)    |
/// | `05 - 37`  | Left child key (32 bytes)  |
/// | `37 - 69`  | Right child key (32 bytes) |
///
const BUFFER_SIZE: usize =
    size_of::<Bytes4>() + size_of::<Bytes1>() + size_of::<Bytes32>() + size_of::<Bytes32>();
pub type Buffer = [u8; BUFFER_SIZE];

#[derive(Clone)]
pub(crate) struct Node {
    buffer: Buffer,
}

impl Node {
    pub fn max_height() -> usize {
        Node::key_size_in_bits()
    }

    pub fn create_leaf(key: &Bytes32, data: &[u8]) -> Self {
        let buffer = Self::default_buffer();
        let mut node = Self { buffer };
        node.set_height(0);
        node.set_prefix(Prefix::Leaf);
        node.set_bytes_lo(key);
        node.set_bytes_hi(&sum(data));
        node
    }

    pub fn create_node(left_child: &Node, right_child: &Node, height: u32) -> Self {
        let buffer = Self::default_buffer();
        let mut node = Self { buffer };
        node.set_height(height);
        node.set_prefix(Prefix::Node);
        node.set_bytes_lo(&left_child.hash());
        node.set_bytes_hi(&right_child.hash());
        node
    }

    pub fn create_node_on_path(path: &Bytes32, path_node: &Node, side_node: &Node) -> Self {
        if path_node.is_leaf() && side_node.is_leaf() {
            // When joining two leaves, the joined node is found where the paths
            // of the two leaves diverge. The joined node may be a direct parent
            // of the leaves or an ancestor multiple generations above the
            // leaves.
            // N.B.: A leaf can be a placeholder.
            let parent_depth = path_node.common_path_length(side_node);
            let parent_height = (Node::max_height() - parent_depth) as u32;
            if path.get_bit_at_index_from_msb(parent_depth).unwrap() == LEFT {
                Node::create_node(path_node, side_node, parent_height)
            } else {
                Node::create_node(side_node, path_node, parent_height)
            }
        } else {
            // When joining two nodes, or a node and a leaf, the joined node is
            // the direct parent of the node with the greater height and an
            // ancestor of the node with the lesser height.
            // N.B.: A leaf can be a placeholder.
            let parent_height = cmp::max(path_node.height(), side_node.height()) + 1;
            let parent_depth = Node::max_height() - parent_height as usize;
            if path.get_bit_at_index_from_msb(parent_depth).unwrap() == LEFT {
                Node::create_node(path_node, side_node, parent_height)
            } else {
                Node::create_node(side_node, path_node, parent_height)
            }
        }
    }

    pub fn create_placeholder() -> Self {
        let buffer = Self::default_buffer();
        Self { buffer }
    }

    pub fn common_path_length(&self, other: &Node) -> usize {
        debug_assert!(self.is_leaf());
        debug_assert!(other.is_leaf());

        // If either of the nodes is a placeholder, the common path length is
        // defined to be 0. This is needed to prevent a 0 bit in the
        // placeholder's key from producing an erroneous match with a 0 bit in
        // the leaf's key.
        if self.is_placeholder() || other.is_placeholder() {
            0
        } else {
            self.leaf_key().common_prefix_count(other.leaf_key())
        }
    }

    pub fn height(&self) -> u32 {
        let bytes = self.bytes_height();
        u32::from_be_bytes(bytes.try_into().unwrap())
    }

    pub fn prefix(&self) -> Prefix {
        // Safety: By the time a Node is created, it will always have a valid
        // prefix.
        self.bytes_prefix()[0].try_into().unwrap()
    }

    pub fn leaf_key(&self) -> &Bytes32 {
        assert!(self.is_leaf());
        self.bytes_lo().try_into().unwrap()
    }

    pub fn leaf_data(&self) -> &Bytes32 {
        assert!(self.is_leaf());
        self.bytes_hi().try_into().unwrap()
    }

    pub fn left_child_key(&self) -> &Bytes32 {
        assert!(self.is_node());
        self.bytes_lo().try_into().unwrap()
    }

    pub fn right_child_key(&self) -> &Bytes32 {
        assert!(self.is_node());
        self.bytes_hi().try_into().unwrap()
    }

    pub fn is_leaf(&self) -> bool {
        self.prefix() == Prefix::Leaf || self.is_placeholder()
    }

    pub fn is_node(&self) -> bool {
        self.prefix() == Prefix::Node
    }

    pub fn is_placeholder(&self) -> bool {
        self.bytes_lo() == zero_sum() && self.bytes_hi() == zero_sum()
    }

    pub fn as_buffer(&self) -> &Buffer {
        self.buffer().try_into().unwrap()
    }

    pub fn hash(&self) -> Bytes32 {
        if self.is_placeholder() {
            *zero_sum()
        } else {
            let range = Self::hash_range();
            sum(&self.buffer()[range])
        }
    }

    // PRIVATE

    const fn default_buffer() -> Buffer {
        [0; Self::buffer_size()]
    }

    // HEIGHT

    const fn height_offset() -> usize {
        0
    }

    const fn height_size() -> usize {
        size_of::<Bytes4>()
    }

    const fn height_range() -> Range<usize> {
        Self::height_offset()..(Self::height_offset() + Self::height_size())
    }

    // PREFIX

    const fn prefix_offset() -> usize {
        Self::height_offset() + Self::height_size()
    }

    const fn prefix_size() -> usize {
        size_of::<Bytes1>()
    }

    const fn prefix_range() -> Range<usize> {
        Self::prefix_offset()..(Self::prefix_offset() + Self::prefix_size())
    }

    // BYTES LO

    const fn bytes_lo_offset() -> usize {
        Self::prefix_offset() + Self::prefix_size()
    }

    const fn bytes_lo_size() -> usize {
        size_of::<Bytes32>()
    }

    const fn bytes_lo_range() -> Range<usize> {
        Self::bytes_lo_offset()..(Self::bytes_lo_offset() + Self::bytes_lo_size())
    }

    // BYTES HI

    const fn bytes_hi_offset() -> usize {
        Self::bytes_lo_offset() + Self::bytes_lo_size()
    }

    const fn bytes_hi_size() -> usize {
        size_of::<Bytes32>()
    }

    const fn bytes_hi_range() -> Range<usize> {
        Self::bytes_hi_offset()..(Self::bytes_hi_offset() + Self::bytes_hi_size())
    }

    // HASH

    const fn hash_range() -> Range<usize> {
        Self::prefix_offset()..Self::buffer_size()
    }

    // BUFFER

    const fn buffer_size() -> usize {
        BUFFER_SIZE
    }

    // PRIVATE

    fn buffer_mut(&mut self) -> &mut [u8] {
        &mut self.buffer
    }

    fn buffer(&self) -> &[u8] {
        &self.buffer
    }

    // Height

    fn set_height(&mut self, height: u32) {
        let bytes = height.to_be_bytes();
        self.set_bytes_height(&bytes)
    }

    fn bytes_height_mut(&mut self) -> &mut [u8] {
        let range = Self::height_range();
        &mut self.buffer_mut()[range]
    }

    fn bytes_height(&self) -> &[u8] {
        let range = Self::height_range();
        &self.buffer()[range]
    }

    fn set_bytes_height(&mut self, bytes: &Bytes4) {
        self.bytes_height_mut().clone_from_slice(bytes)
    }

    // Prefix

    fn set_prefix(&mut self, prefix: Prefix) {
        self.set_bytes_prefix(prefix.as_ref());
    }

    fn bytes_prefix_mut(&mut self) -> &mut [u8] {
        let range = Self::prefix_range();
        &mut self.buffer_mut()[range]
    }

    fn bytes_prefix(&self) -> &[u8] {
        let range = Self::prefix_range();
        &self.buffer()[range]
    }

    fn set_bytes_prefix(&mut self, bytes: &Bytes1) {
        self.bytes_prefix_mut().clone_from_slice(bytes);
    }

    // Bytes lo

    fn bytes_lo_mut(&mut self) -> &mut [u8] {
        let range = Self::bytes_lo_range();
        &mut self.buffer_mut()[range]
    }

    fn bytes_lo(&self) -> &[u8] {
        let range = Self::bytes_lo_range();
        &self.buffer()[range]
    }

    fn set_bytes_lo(&mut self, bytes: &Bytes32) {
        self.bytes_lo_mut().clone_from_slice(bytes);
    }

    // Bytes hi

    fn bytes_hi_mut(&mut self) -> &mut [u8] {
        let range = Self::bytes_hi_range();
        &mut self.buffer_mut()[range]
    }

    fn bytes_hi(&self) -> &[u8] {
        let range = Self::bytes_hi_range();
        &self.buffer()[range]
    }

    fn set_bytes_hi(&mut self, bytes: &Bytes32) {
        self.bytes_hi_mut().clone_from_slice(bytes);
    }
}

impl TryFrom<Buffer> for Node {
    type Error = DeserializeError;

    fn try_from(value: Buffer) -> Result<Self, Self::Error> {
        let node = Self { buffer: value };

        // Validate the node created from the buffer
        Prefix::try_from(node.bytes_prefix()[0])?;

        Ok(node)
    }
}

impl NodeTrait for Node {
    type Key = Bytes32;

    fn height(&self) -> u32 {
        Node::height(self)
    }

    fn leaf_key(&self) -> Self::Key {
        *Node::leaf_key(self)
    }

    fn is_leaf(&self) -> bool {
        Node::is_leaf(self)
    }

    fn is_node(&self) -> bool {
        Node::is_node(self)
    }
}

impl fmt::Debug for Node {
    fn fmt(&self, f: &mut fmt::Formatter<'_>) -> fmt::Result {
        if self.is_node() {
            f.debug_struct("Node (Internal)")
                .field("Height", &self.height())
                .field("Hash", &hex::encode(self.hash()))
                .field("Left child key", &hex::encode(self.left_child_key()))
                .field("Right child key", &hex::encode(self.right_child_key()))
                .finish()
        } else {
            f.debug_struct("Node (Leaf)")
                .field("Height", &self.height())
                .field("Hash", &hex::encode(self.hash()))
                .field("Leaf key", &hex::encode(self.leaf_key()))
                .field("Leaf data", &hex::encode(self.leaf_data()))
                .finish()
        }
    }
}

pub(crate) struct StorageNode<'storage, TableType, StorageType> {
    storage: &'storage StorageType,
    node: Node,
    phantom_table: PhantomData<TableType>,
}

impl<TableType, StorageType> Clone for StorageNode<'_, TableType, StorageType> {
    fn clone(&self) -> Self {
        Self {
            storage: self.storage,
            node: self.node.clone(),
            phantom_table: Default::default(),
        }
    }
}

impl<'s, TableType, StorageType> StorageNode<'s, TableType, StorageType> {
    pub fn new(storage: &'s StorageType, node: Node) -> Self {
        Self {
            node,
            storage,
            phantom_table: Default::default(),
        }
    }
}

<<<<<<< HEAD
impl<TableType, StorageType> StorageNode<'_, TableType, StorageType> {
    pub fn is_leaf(&self) -> bool {
        self.node.is_leaf()
    }

    pub fn is_node(&self) -> bool {
        self.node.is_node()
    }

    pub fn leaf_key(&self) -> &Bytes32 {
        self.node.leaf_key()
    }

=======
impl<StorageType> StorageNode<'_, StorageType> {
>>>>>>> 255e73e2
    pub fn hash(&self) -> Bytes32 {
        self.node.hash()
    }

    pub fn into_node(self) -> Node {
        self.node
    }
}

<<<<<<< HEAD
impl<TableType, StorageType> StorageNode<'_, TableType, StorageType>
where
    StorageType: StorageInspect<TableType>,
    TableType: Mappable<Key = Bytes32, SetValue = Buffer, GetValue = Buffer>,
    StorageType::Error: fmt::Debug,
{
    pub fn left_child(&self) -> Option<Self> {
        assert!(self.is_node());
        let key = self.node.left_child_key();
        if key == zero_sum() {
            return Some(Self::new(self.storage, Node::create_placeholder()));
        }
        let buffer = self.storage.get(key).unwrap();
        buffer.map(|b| {
            let node = Node::from_buffer(*b);
            Self::new(self.storage, node)
        })
    }

    pub fn right_child(&self) -> Option<Self> {
        assert!(self.is_node());
        let key = self.node.right_child_key();
        if key == zero_sum() {
            return Some(Self::new(self.storage, Node::create_placeholder()));
        }
        let buffer = self.storage.get(key).unwrap();
        buffer.map(|b| {
            let node = Node::from_buffer(*b);
            Self::new(self.storage, node)
        })
    }
}

impl<TableType, StorageType> crate::common::Node for StorageNode<'_, TableType, StorageType> {
=======
impl<StorageType> NodeTrait for StorageNode<'_, StorageType> {
>>>>>>> 255e73e2
    type Key = Bytes32;

    fn height(&self) -> u32 {
        self.node.height()
    }

    fn leaf_key(&self) -> Self::Key {
        *self.node.leaf_key()
    }

    fn is_leaf(&self) -> bool {
        self.node.is_leaf()
    }

    fn is_node(&self) -> bool {
        self.node.is_node()
    }
}

<<<<<<< HEAD
impl<TableType, StorageType> crate::common::ParentNode for StorageNode<'_, TableType, StorageType>
where
    StorageType: StorageInspect<TableType>,
    TableType: Mappable<Key = Bytes32, SetValue = Buffer, GetValue = Buffer>,
    StorageType::Error: fmt::Debug,
=======
#[derive(Debug, Clone)]
#[cfg_attr(feature = "std", derive(thiserror::Error))]
pub enum StorageNodeError<StorageError> {
    #[cfg_attr(feature = "std", error(transparent))]
    StorageError(StorageError),
    #[cfg_attr(feature = "std", error(transparent))]
    DeserializeError(DeserializeError),
}

impl<StorageType> ParentNodeTrait for StorageNode<'_, StorageType>
where
    StorageType: StorageInspect<NodesTable>,
>>>>>>> 255e73e2
{
    type Error = StorageNodeError<StorageType::Error>;

    fn left_child(&self) -> ChildResult<Self> {
        if self.is_leaf() {
            return Err(ChildError::NodeIsLeaf);
        }
        let key = self.node.left_child_key();
        if key == zero_sum() {
            return Ok(Self::new(self.storage, Node::create_placeholder()));
        }
        let buffer = self
            .storage
            .get(key)
            .map_err(StorageNodeError::StorageError)?
            .ok_or(ChildError::ChildNotFound(*key))?;
        Ok(buffer
            .into_owned()
            .try_into()
            .map(|node| Self::new(self.storage, node))
            .map_err(StorageNodeError::DeserializeError)?)
    }

    fn right_child(&self) -> ChildResult<Self> {
        if self.is_leaf() {
            return Err(ChildError::NodeIsLeaf);
        }
        let key = self.node.right_child_key();
        if key == zero_sum() {
            return Ok(Self::new(self.storage, Node::create_placeholder()));
        }
        let buffer = self
            .storage
            .get(key)
            .map_err(StorageNodeError::StorageError)?
            .ok_or(ChildError::ChildNotFound(*key))?;
        Ok(buffer
            .into_owned()
            .try_into()
            .map(|node| Self::new(self.storage, node))
            .map_err(StorageNodeError::DeserializeError)?)
    }
}

impl<TableType, StorageType> fmt::Debug for StorageNode<'_, TableType, StorageType>
where
    StorageType: StorageInspect<TableType>,
    TableType: Mappable<Key = Bytes32, SetValue = Buffer, GetValue = Buffer>,
    StorageType::Error: fmt::Debug,
{
    fn fmt(&self, f: &mut fmt::Formatter<'_>) -> fmt::Result {
        if self.is_node() {
            f.debug_struct("StorageNode (Internal)")
                .field("Height", &self.height())
                .field("Hash", &hex::encode(self.hash()))
                .field("Left child key", &hex::encode(self.node.left_child_key()))
                .field("Right child key", &hex::encode(self.node.right_child_key()))
                .finish()
        } else {
            f.debug_struct("StorageNode (Leaf)")
                .field("Height", &self.height())
                .field("Hash", &hex::encode(self.hash()))
                .field("Leaf key", &hex::encode(self.node.leaf_key()))
                .field("Leaf data", &hex::encode(self.node.leaf_data()))
                .finish()
        }
    }
}

#[cfg(test)]
mod test_node {
    use crate::{
        common::{error::DeserializeError, Bytes32, Prefix, PrefixError},
        sparse::{hash::sum, zero_sum, Node},
    };

    fn leaf_hash(key: &Bytes32, data: &[u8]) -> Bytes32 {
        let mut buffer = [0; 65];
        buffer[0..1].clone_from_slice(Prefix::Leaf.as_ref());
        buffer[1..33].clone_from_slice(key);
        buffer[33..65].clone_from_slice(&sum(data));
        sum(&buffer)
    }

    #[test]
    fn test_create_leaf_returns_a_valid_leaf() {
        let leaf = Node::create_leaf(&sum(b"LEAF"), &[1u8; 32]);
        assert_eq!(leaf.is_leaf(), true);
        assert_eq!(leaf.is_node(), false);
        assert_eq!(leaf.height(), 0);
        assert_eq!(leaf.prefix(), Prefix::Leaf);
        assert_eq!(leaf.leaf_key(), &sum(b"LEAF"));
        assert_eq!(leaf.leaf_data(), &sum(&[1u8; 32]));
    }

    #[test]
    fn test_create_node_returns_a_valid_node() {
        let left_child = Node::create_leaf(&sum(b"LEFT"), &[1u8; 32]);
        let right_child = Node::create_leaf(&sum(b"RIGHT"), &[1u8; 32]);
        let node = Node::create_node(&left_child, &right_child, 1);
        assert_eq!(node.is_leaf(), false);
        assert_eq!(node.is_node(), true);
        assert_eq!(node.height(), 1);
        assert_eq!(node.prefix(), Prefix::Node);
        assert_eq!(node.left_child_key(), &leaf_hash(&sum(b"LEFT"), &[1u8; 32]));
        assert_eq!(
            node.right_child_key(),
            &leaf_hash(&sum(b"RIGHT"), &[1u8; 32])
        );
    }

    #[test]
    fn test_create_placeholder_returns_a_placeholder_node() {
        let node = Node::create_placeholder();
        assert_eq!(node.is_placeholder(), true);
        assert_eq!(node.hash(), *zero_sum());
    }

    #[test]
    fn test_create_leaf_from_buffer_returns_a_valid_leaf() {
        let mut buffer = [0u8; 69];
        buffer[0..4].clone_from_slice(&0_u32.to_be_bytes());
        buffer[4..5].clone_from_slice(Prefix::Leaf.as_ref());
        buffer[5..37].clone_from_slice(&[1u8; 32]);
        buffer[37..69].clone_from_slice(&[1u8; 32]);

        let node: Node = buffer.try_into().unwrap();
        assert_eq!(node.is_leaf(), true);
        assert_eq!(node.is_node(), false);
        assert_eq!(node.height(), 0);
        assert_eq!(node.prefix(), Prefix::Leaf);
        assert_eq!(node.leaf_key(), &[1u8; 32]);
        assert_eq!(node.leaf_data(), &[1u8; 32]);
    }

    #[test]
    fn test_create_node_from_buffer_returns_a_valid_node() {
        let mut buffer = [0u8; 69];
        buffer[0..4].clone_from_slice(&256_u32.to_be_bytes());
        buffer[4..5].clone_from_slice(Prefix::Node.as_ref());
        buffer[5..37].clone_from_slice(&[1u8; 32]);
        buffer[37..69].clone_from_slice(&[1u8; 32]);

        let node: Node = buffer.try_into().unwrap();
        assert_eq!(node.is_leaf(), false);
        assert_eq!(node.is_node(), true);
        assert_eq!(node.height(), 256);
        assert_eq!(node.prefix(), Prefix::Node);
        assert_eq!(node.left_child_key(), &[1u8; 32]);
        assert_eq!(node.right_child_key(), &[1u8; 32]);
    }

    #[test]
    fn test_create_from_buffer_returns_deserialize_error_if_invalid_prefix() {
        let mut buffer = [0u8; 69];
        buffer[0..4].clone_from_slice(&0_u32.to_be_bytes());
        buffer[4..5].clone_from_slice(&[0x02]);
        buffer[5..37].clone_from_slice(&[1u8; 32]);
        buffer[37..69].clone_from_slice(&[1u8; 32]);

        // Should return Error; prefix 0x02 is does not represent a node or leaf
        let err = Node::try_from(buffer).expect_err("Expected try_from() to be Error; got OK");
        assert!(matches!(
            err,
            DeserializeError::PrefixError(PrefixError::InvalidPrefix(0x02))
        ));
    }

    /// For leaf node `node` of leaf data `d` with key `k`:
    /// ```node.buffer = (0x00, k, h(serialize(d)))```
    #[test]
    fn test_leaf_buffer_returns_expected_buffer() {
        let mut expected_buffer = [0u8; 69];
        expected_buffer[0..4].clone_from_slice(&0_u32.to_be_bytes());
        expected_buffer[4..5].clone_from_slice(Prefix::Leaf.as_ref());
        expected_buffer[5..37].clone_from_slice(&sum(b"LEAF"));
        expected_buffer[37..69].clone_from_slice(&sum(&[1u8; 32]));

        let leaf = Node::create_leaf(&sum(b"LEAF"), &[1u8; 32]);
        let buffer = leaf.buffer();

        assert_eq!(buffer, expected_buffer);
    }

    /// For internal node `node` with children `l` and `r`:
    /// ```node.buffer = (0x01, l.v, r.v)```
    #[test]
    fn test_node_buffer_returns_expected_buffer() {
        let mut expected_buffer = [0u8; 69];
        expected_buffer[0..4].clone_from_slice(&1_u32.to_be_bytes());
        expected_buffer[4..5].clone_from_slice(Prefix::Node.as_ref());
        expected_buffer[5..37].clone_from_slice(&leaf_hash(&sum(b"LEFT"), &[1u8; 32]));
        expected_buffer[37..69].clone_from_slice(&leaf_hash(&sum(b"RIGHT"), &[1u8; 32]));

        let left_child = Node::create_leaf(&sum(b"LEFT"), &[1u8; 32]);
        let right_child = Node::create_leaf(&sum(b"RIGHT"), &[1u8; 32]);
        let node = Node::create_node(&left_child, &right_child, 1);
        let buffer = node.buffer();

        assert_eq!(buffer, expected_buffer);
    }

    /// For leaf node `node` of leaf data `d` with key `k`:
    /// ```node.v = h(0x00, k, h(serialize(d)))```
    #[test]
    fn test_leaf_hash_returns_expected_hash_value() {
        let mut expected_buffer = [0u8; 65];
        expected_buffer[0..1].clone_from_slice(Prefix::Leaf.as_ref());
        expected_buffer[1..33].clone_from_slice(&sum(b"LEAF"));
        expected_buffer[33..65].clone_from_slice(&sum(&[1u8; 32]));
        let expected_value = sum(&expected_buffer);

        let node = Node::create_leaf(&sum(b"LEAF"), &[1u8; 32]);
        let value = node.hash();

        assert_eq!(value, expected_value);
    }

    /// For internal node `node` with children `l` and `r`:
    /// ```node.v = h(0x01, l.v, r.v)```
    #[test]
    fn test_node_hash_returns_expected_hash_value() {
        let mut expected_buffer = [0u8; 65];
        expected_buffer[0..1].clone_from_slice(Prefix::Node.as_ref());
        expected_buffer[1..33].clone_from_slice(&leaf_hash(&sum(b"LEFT"), &[1u8; 32]));
        expected_buffer[33..65].clone_from_slice(&leaf_hash(&sum(b"RIGHT"), &[1u8; 32]));
        let expected_value = sum(&expected_buffer);

        let left_child = Node::create_leaf(&sum(b"LEFT"), &[1u8; 32]);
        let right_child = Node::create_leaf(&sum(b"RIGHT"), &[1u8; 32]);
        let node = Node::create_node(&left_child, &right_child, 1);
        let value = node.hash();

        assert_eq!(value, expected_value);
    }
}

#[cfg(test)]
mod test_storage_node {
<<<<<<< HEAD
    use crate::common::{Bytes32, StorageMap};
    use crate::sparse::hash::sum;
    use crate::sparse::{Buffer, Node, StorageNode};
    use fuel_storage::{Mappable, StorageMutate};

    pub struct NodesTable;

    impl Mappable for NodesTable {
        /// The 32 bytes unique key of the merkle node.
        type Key = Bytes32;
        /// The merkle node data with information to iterate over the tree.
        type SetValue = Buffer;
        type GetValue = Self::SetValue;
    }
=======
    use crate::{
        common::{error::DeserializeError, ChildError, ParentNode, PrefixError, StorageMap},
        sparse::{
            hash::sum, merkle_tree::NodesTable, node::StorageNodeError, node::BUFFER_SIZE, Node,
            StorageNode,
        },
    };
    use fuel_storage::StorageMutate;
>>>>>>> 255e73e2

    #[test]
    fn test_node_left_child_returns_the_left_child() {
        let mut s = StorageMap::<NodesTable>::new();

        let leaf_0 = Node::create_leaf(&sum(b"Hello World"), &[1u8; 32]);
        let _ = s.insert(&leaf_0.hash(), leaf_0.as_buffer());

        let leaf_1 = Node::create_leaf(&sum(b"Goodbye World"), &[1u8; 32]);
        let _ = s.insert(&leaf_1.hash(), leaf_1.as_buffer());

        let node_0 = Node::create_node(&leaf_0, &leaf_1, 1);
        let _ = s.insert(&node_0.hash(), node_0.as_buffer());

        let storage_node = StorageNode::new(&s, node_0);
        let child = storage_node.left_child().unwrap();

        assert_eq!(child.hash(), leaf_0.hash());
    }

    #[test]
    fn test_node_right_child_returns_the_right_child() {
        let mut s = StorageMap::<NodesTable>::new();

        let leaf_0 = Node::create_leaf(&sum(b"Hello World"), &[1u8; 32]);
        let _ = s.insert(&leaf_0.hash(), leaf_0.as_buffer());

        let leaf_1 = Node::create_leaf(&sum(b"Goodbye World"), &[1u8; 32]);
        let _ = s.insert(&leaf_1.hash(), leaf_1.as_buffer());

        let node_0 = Node::create_node(&leaf_0, &leaf_1, 1);
        let _ = s.insert(&node_0.hash(), node_0.as_buffer());

        let storage_node = StorageNode::new(&s, node_0);
        let child = storage_node.right_child().unwrap();

        assert_eq!(child.hash(), leaf_1.hash());
    }

    #[test]
    fn test_node_left_child_returns_placeholder_when_key_is_zero_sum() {
        let mut s = StorageMap::<NodesTable>::new();

        let leaf = Node::create_leaf(&sum(b"Goodbye World"), &[1u8; 32]);
        let _ = s.insert(&leaf.hash(), leaf.as_buffer());

        let node_0 = Node::create_node(&Node::create_placeholder(), &leaf, 1);
        let _ = s.insert(&node_0.hash(), node_0.as_buffer());

        let storage_node = StorageNode::new(&s, node_0);
        let child = storage_node.left_child().unwrap();

        assert!(child.node.is_placeholder());
    }

    #[test]
    fn test_node_right_child_returns_placeholder_when_key_is_zero_sum() {
        let mut s = StorageMap::<NodesTable>::new();

        let leaf = Node::create_leaf(&sum(b"Goodbye World"), &[1u8; 32]);
        let _ = s.insert(&leaf.hash(), leaf.as_buffer());

        let node_0 = Node::create_node(&leaf, &Node::create_placeholder(), 1);
        let _ = s.insert(&node_0.hash(), node_0.as_buffer());

        let storage_node = StorageNode::new(&s, node_0);
        let child = storage_node.right_child().unwrap();

        assert!(child.node.is_placeholder());
    }

    #[test]
    fn test_node_left_child_returns_error_when_node_is_leaf() {
        let s = StorageMap::<NodesTable>::new();

        let leaf_0 = Node::create_leaf(&sum(b"Hello World"), &[1u8; 32]);
        let storage_node = StorageNode::new(&s, leaf_0);
        let err = storage_node
            .left_child()
            .expect_err("Expected left_child() to return Error; got OK");

        assert!(matches!(err, ChildError::NodeIsLeaf));
    }

    #[test]
    fn test_node_right_child_returns_error_when_node_is_leaf() {
        let s = StorageMap::<NodesTable>::new();

        let leaf_0 = Node::create_leaf(&sum(b"Hello World"), &[1u8; 32]);
        let storage_node = StorageNode::new(&s, leaf_0);
        let err = storage_node
            .right_child()
            .expect_err("Expected right_child() to return Error; got OK");

        assert!(matches!(err, ChildError::NodeIsLeaf));
    }

    #[test]
    fn test_node_left_child_returns_error_when_key_is_not_found() {
        let s = StorageMap::<NodesTable>::new();

        let leaf_0 = Node::create_leaf(&sum(b"Hello World"), &[0u8; 32]);
        let leaf_1 = Node::create_leaf(&sum(b"Goodbye World"), &[1u8; 32]);
        let node_0 = Node::create_node(&leaf_0, &leaf_1, 1);

        let storage_node = StorageNode::new(&s, node_0);
        let err = storage_node
            .left_child()
            .expect_err("Expected left_child() to return Error; got Ok");

        let key = *storage_node.into_node().left_child_key();
        assert!(matches!(
            err,
            ChildError::ChildNotFound(k) if k == key
        ));
    }

    #[test]
    fn test_node_right_child_returns_error_when_key_is_not_found() {
        let s = StorageMap::<NodesTable>::new();

        let leaf_0 = Node::create_leaf(&sum(b"Hello World"), &[1u8; 32]);
        let leaf_1 = Node::create_leaf(&sum(b"Goodbye World"), &[1u8; 32]);
        let node_0 = Node::create_node(&leaf_0, &leaf_1, 1);

        let storage_node = StorageNode::new(&s, node_0);
        let err = storage_node
            .right_child()
            .expect_err("Expected right_child() to return Error; got Ok");

        let key = *storage_node.into_node().right_child_key();
        assert!(matches!(
            err,
            ChildError::ChildNotFound(k) if k == key
        ));
    }

    #[test]
    fn test_node_left_child_returns_deserialize_error_when_buffer_is_invalid() {
        let mut s = StorageMap::<NodesTable>::new();

        let leaf_0 = Node::create_leaf(&sum(b"Hello World"), &[1u8; 32]);
        let _ = s.insert(&leaf_0.hash(), &[255; BUFFER_SIZE]);
        let leaf_1 = Node::create_leaf(&sum(b"Goodbye World"), &[1u8; 32]);
        let node_0 = Node::create_node(&leaf_0, &leaf_1, 1);

        let storage_node = StorageNode::new(&s, node_0);
        let err = storage_node
            .left_child()
            .expect_err("Expected left_child() to be Error; got Ok");

        assert!(matches!(
            err,
            ChildError::Error(StorageNodeError::DeserializeError(
                DeserializeError::PrefixError(PrefixError::InvalidPrefix(255))
            ))
        ));
    }

    #[test]
    fn test_node_right_child_returns_deserialize_error_when_buffer_is_invalid() {
        let mut s = StorageMap::<NodesTable>::new();

        let leaf_0 = Node::create_leaf(&sum(b"Hello World"), &[1u8; 32]);
        let leaf_1 = Node::create_leaf(&sum(b"Goodbye World"), &[1u8; 32]);
        let _ = s.insert(&leaf_1.hash(), &[255; BUFFER_SIZE]);
        let node_0 = Node::create_node(&leaf_0, &leaf_1, 1);

        let storage_node = StorageNode::new(&s, node_0);
        let err = storage_node
            .right_child()
            .expect_err("Expected right_child() to be Error; got Ok");

        assert!(matches!(
            err,
            ChildError::Error(StorageNodeError::DeserializeError(
                DeserializeError::PrefixError(PrefixError::InvalidPrefix(255))
            ))
        ));
    }
}<|MERGE_RESOLUTION|>--- conflicted
+++ resolved
@@ -9,14 +9,8 @@
 // TODO: Return errors instead of `unwrap` during work with storage.
 use fuel_storage::{Mappable, StorageInspect};
 
-<<<<<<< HEAD
 use core::marker::PhantomData;
-use core::mem::size_of;
-use core::ops::Range;
-use core::{cmp, fmt};
-=======
 use core::{cmp, fmt, mem::size_of, ops::Range};
->>>>>>> 255e73e2
 
 const LEFT: u8 = 0;
 
@@ -414,7 +408,6 @@
     }
 }
 
-<<<<<<< HEAD
 impl<TableType, StorageType> StorageNode<'_, TableType, StorageType> {
     pub fn is_leaf(&self) -> bool {
         self.node.is_leaf()
@@ -428,9 +421,6 @@
         self.node.leaf_key()
     }
 
-=======
-impl<StorageType> StorageNode<'_, StorageType> {
->>>>>>> 255e73e2
     pub fn hash(&self) -> Bytes32 {
         self.node.hash()
     }
@@ -440,7 +430,6 @@
     }
 }
 
-<<<<<<< HEAD
 impl<TableType, StorageType> StorageNode<'_, TableType, StorageType>
 where
     StorageType: StorageInspect<TableType>,
@@ -475,9 +464,6 @@
 }
 
 impl<TableType, StorageType> crate::common::Node for StorageNode<'_, TableType, StorageType> {
-=======
-impl<StorageType> NodeTrait for StorageNode<'_, StorageType> {
->>>>>>> 255e73e2
     type Key = Bytes32;
 
     fn height(&self) -> u32 {
@@ -497,13 +483,6 @@
     }
 }
 
-<<<<<<< HEAD
-impl<TableType, StorageType> crate::common::ParentNode for StorageNode<'_, TableType, StorageType>
-where
-    StorageType: StorageInspect<TableType>,
-    TableType: Mappable<Key = Bytes32, SetValue = Buffer, GetValue = Buffer>,
-    StorageType::Error: fmt::Debug,
-=======
 #[derive(Debug, Clone)]
 #[cfg_attr(feature = "std", derive(thiserror::Error))]
 pub enum StorageNodeError<StorageError> {
@@ -513,10 +492,11 @@
     DeserializeError(DeserializeError),
 }
 
-impl<StorageType> ParentNodeTrait for StorageNode<'_, StorageType>
+impl<TableType, StorageType> crate::common::ParentNode for StorageNode<'_, TableType, StorageType>
 where
-    StorageType: StorageInspect<NodesTable>,
->>>>>>> 255e73e2
+    StorageType: StorageInspect<TableType>,
+    TableType: Mappable<Key = Bytes32, SetValue = Buffer, GetValue = Buffer>,
+    StorageType::Error: fmt::Debug,
 {
     type Error = StorageNodeError<StorageType::Error>;
 
@@ -756,22 +736,6 @@
 
 #[cfg(test)]
 mod test_storage_node {
-<<<<<<< HEAD
-    use crate::common::{Bytes32, StorageMap};
-    use crate::sparse::hash::sum;
-    use crate::sparse::{Buffer, Node, StorageNode};
-    use fuel_storage::{Mappable, StorageMutate};
-
-    pub struct NodesTable;
-
-    impl Mappable for NodesTable {
-        /// The 32 bytes unique key of the merkle node.
-        type Key = Bytes32;
-        /// The merkle node data with information to iterate over the tree.
-        type SetValue = Buffer;
-        type GetValue = Self::SetValue;
-    }
-=======
     use crate::{
         common::{error::DeserializeError, ChildError, ParentNode, PrefixError, StorageMap},
         sparse::{
@@ -779,8 +743,19 @@
             StorageNode,
         },
     };
+
     use fuel_storage::StorageMutate;
->>>>>>> 255e73e2
+    use fuel_storage::{Mappable, StorageMutate};
+
+    pub struct NodesTable;
+
+    impl Mappable for NodesTable {
+        /// The 32 bytes unique key of the merkle node.
+        type Key = Bytes32;
+        /// The merkle node data with information to iterate over the tree.
+        type SetValue = Buffer;
+        type GetValue = Self::SetValue;
+    }
 
     #[test]
     fn test_node_left_child_returns_the_left_child() {
