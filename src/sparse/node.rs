use crate::{
    common::{
        error::DeserializeError,
        path::{ComparablePath, Instruction, Path},
        Bytes32, ChildError, ChildResult, Node as NodeTrait, ParentNode as ParentNodeTrait, Prefix,
    },
    sparse::{
        hash::{sum, sum_all},
        zero_sum,
    },
};

use fuel_storage::Mappable;
use fuel_storage::StorageInspect;

use crate::sparse::Primitive;
use core::marker::PhantomData;
use core::{cmp, fmt};

#[derive(Clone)]
pub(crate) struct Node {
    height: u32,
    prefix: Prefix,
    bytes_lo: Bytes32,
    bytes_hi: Bytes32,
}

impl Default for Node {
    fn default() -> Self {
        Self {
            height: Default::default(),
            prefix: Default::default(),
            bytes_lo: *zero_sum(),
            bytes_hi: *zero_sum(),
        }
    }
}

impl Node {
    pub fn max_height() -> usize {
        Node::key_size_in_bits()
    }

    pub fn new(height: u32, prefix: Prefix, bytes_lo: Bytes32, bytes_hi: Bytes32) -> Self {
        Self {
            height,
            prefix,
            bytes_lo,
            bytes_hi,
        }
    }

    pub fn create_leaf(key: &Bytes32, data: &[u8]) -> Self {
        Self {
            height: 0u32,
            prefix: Prefix::Leaf,
            bytes_lo: *key,
            bytes_hi: sum(data),
        }
    }

    pub fn create_node(left_child: &Node, right_child: &Node, height: u32) -> Self {
        Self {
            height,
            prefix: Prefix::Node,
            bytes_lo: left_child.hash(),
            bytes_hi: right_child.hash(),
        }
    }

    pub fn create_node_on_path(path: &dyn Path, path_node: &Node, side_node: &Node) -> Self {
        if path_node.is_leaf() && side_node.is_leaf() {
            // When joining two leaves, the joined node is found where the paths
            // of the two leaves diverge. The joined node may be a direct parent
            // of the leaves or an ancestor multiple generations above the
            // leaves.
            // N.B.: A leaf can be a placeholder.
            let parent_depth = path_node.common_path_length(side_node);
            let parent_height = (Node::max_height() - parent_depth) as u32;
            match path.get_instruction(parent_depth).unwrap() {
                Instruction::Left => Node::create_node(path_node, side_node, parent_height),
                Instruction::Right => Node::create_node(side_node, path_node, parent_height),
            }
        } else {
            // When joining two nodes, or a node and a leaf, the joined node is
            // the direct parent of the node with the greater height and an
            // ancestor of the node with the lesser height.
            // N.B.: A leaf can be a placeholder.
            let parent_height = cmp::max(path_node.height(), side_node.height()) + 1;
            let parent_depth = Node::max_height() - parent_height as usize;
            match path.get_instruction(parent_depth).unwrap() {
                Instruction::Left => Node::create_node(path_node, side_node, parent_height),
                Instruction::Right => Node::create_node(side_node, path_node, parent_height),
            }
        }
    }

    pub fn create_placeholder() -> Self {
        Default::default()
    }

    pub fn common_path_length(&self, other: &Node) -> usize {
        debug_assert!(self.is_leaf());
        debug_assert!(other.is_leaf());

        // If either of the nodes is a placeholder, the common path length is
        // defined to be 0. This is needed to prevent a 0 bit in the
        // placeholder's key from producing an erroneous match with a 0 bit in
        // the leaf's key.
        if self.is_placeholder() || other.is_placeholder() {
            0
        } else {
            self.leaf_key().common_path_length(other.leaf_key())
        }
    }

    pub fn height(&self) -> u32 {
        self.height
    }

    pub fn prefix(&self) -> Prefix {
        self.prefix
    }

    pub fn bytes_lo(&self) -> &Bytes32 {
        &self.bytes_lo
    }

    pub fn bytes_hi(&self) -> &Bytes32 {
        &self.bytes_hi
    }

    pub fn is_leaf(&self) -> bool {
        self.prefix() == Prefix::Leaf || self.is_placeholder()
    }

    pub fn is_node(&self) -> bool {
        self.prefix() == Prefix::Node
    }

    pub fn leaf_key(&self) -> &Bytes32 {
        assert!(self.is_leaf());
        self.bytes_lo()
    }

    pub fn leaf_data(&self) -> &Bytes32 {
        assert!(self.is_leaf());
        self.bytes_hi()
    }

    pub fn left_child_key(&self) -> &Bytes32 {
        assert!(self.is_node());
        self.bytes_lo()
    }

    pub fn right_child_key(&self) -> &Bytes32 {
        assert!(self.is_node());
        self.bytes_hi()
    }

    pub fn is_placeholder(&self) -> bool {
        *self.bytes_lo() == *zero_sum() && *self.bytes_hi() == *zero_sum()
    }

    pub fn hash(&self) -> Bytes32 {
        if self.is_placeholder() {
            *zero_sum()
        } else {
            let data = [
                self.prefix.as_ref(),
                self.bytes_lo.as_ref(),
                self.bytes_hi.as_ref(),
            ];
            sum_all(data)
        }
    }
}

impl AsRef<Node> for Node {
    fn as_ref(&self) -> &Node {
        self
    }
}

impl NodeTrait for Node {
    type Key = Bytes32;

    fn height(&self) -> u32 {
        Node::height(self)
    }

    fn leaf_key(&self) -> Self::Key {
        *Node::leaf_key(self)
    }

    fn is_leaf(&self) -> bool {
        Node::is_leaf(self)
    }

    fn is_node(&self) -> bool {
        Node::is_node(self)
    }
}

impl fmt::Debug for Node {
    fn fmt(&self, f: &mut fmt::Formatter<'_>) -> fmt::Result {
        if self.is_node() {
            f.debug_struct("Node (Internal)")
                .field("Height", &self.height())
                .field("Hash", &hex::encode(self.hash()))
                .field("Left child key", &hex::encode(self.left_child_key()))
                .field("Right child key", &hex::encode(self.right_child_key()))
                .finish()
        } else {
            f.debug_struct("Node (Leaf)")
                .field("Height", &self.height())
                .field("Hash", &hex::encode(self.hash()))
                .field("Leaf key", &hex::encode(self.leaf_key()))
                .field("Leaf data", &hex::encode(self.leaf_data()))
                .finish()
        }
    }
}

pub(crate) struct StorageNode<'storage, TableType, StorageType> {
    storage: &'storage StorageType,
    node: Node,
    phantom_table: PhantomData<TableType>,
}

impl<TableType, StorageType> Clone for StorageNode<'_, TableType, StorageType> {
    fn clone(&self) -> Self {
        Self {
            storage: self.storage,
            node: self.node.clone(),
            phantom_table: Default::default(),
        }
    }
}

impl<'s, TableType, StorageType> StorageNode<'s, TableType, StorageType> {
    pub fn new(storage: &'s StorageType, node: Node) -> Self {
        Self {
            node,
            storage,
            phantom_table: Default::default(),
        }
    }
}

impl<TableType, StorageType> StorageNode<'_, TableType, StorageType> {
    pub fn hash(&self) -> Bytes32 {
        self.node.hash()
    }

    pub fn into_node(self) -> Node {
        self.node
    }
}

impl<TableType, StorageType> NodeTrait for StorageNode<'_, TableType, StorageType> {
    type Key = Bytes32;

    fn height(&self) -> u32 {
        self.node.height()
    }

    fn leaf_key(&self) -> Self::Key {
        *self.node.leaf_key()
    }

    fn is_leaf(&self) -> bool {
        self.node.is_leaf()
    }

    fn is_node(&self) -> bool {
        self.node.is_node()
    }
}

#[derive(Debug, Clone)]
#[cfg_attr(feature = "std", derive(thiserror::Error))]
pub enum StorageNodeError<StorageError> {
    #[cfg_attr(feature = "std", error(transparent))]
    StorageError(StorageError),
    #[cfg_attr(feature = "std", error(transparent))]
    DeserializeError(DeserializeError),
}

impl<TableType, StorageType> ParentNodeTrait for StorageNode<'_, TableType, StorageType>
where
    StorageType: StorageInspect<TableType>,
    TableType: Mappable<Key = Bytes32, SetValue = Primitive, GetValue = Primitive>,
    StorageType::Error: fmt::Debug,
{
    type Error = StorageNodeError<StorageType::Error>;

    fn left_child(&self) -> ChildResult<Self> {
        if self.is_leaf() {
            return Err(ChildError::NodeIsLeaf);
        }
        let key = self.node.left_child_key();
        if key == zero_sum() {
            return Ok(Self::new(self.storage, Node::create_placeholder()));
        }
        let primitive = self
            .storage
            .get(key)
            .map_err(StorageNodeError::StorageError)?
            .ok_or(ChildError::ChildNotFound(*key))?;
        Ok(primitive
            .into_owned()
            .try_into()
            .map(|node| Self::new(self.storage, node))
            .map_err(StorageNodeError::DeserializeError)?)
    }

    fn right_child(&self) -> ChildResult<Self> {
        if self.is_leaf() {
            return Err(ChildError::NodeIsLeaf);
        }
        let key = self.node.right_child_key();
        if key == zero_sum() {
            return Ok(Self::new(self.storage, Node::create_placeholder()));
        }
        let primitive = self
            .storage
            .get(key)
            .map_err(StorageNodeError::StorageError)?
            .ok_or(ChildError::ChildNotFound(*key))?;
        Ok(primitive
            .into_owned()
            .try_into()
            .map(|node| Self::new(self.storage, node))
            .map_err(StorageNodeError::DeserializeError)?)
    }
}

impl<TableType, StorageType> fmt::Debug for StorageNode<'_, TableType, StorageType>
where
    StorageType: StorageInspect<TableType>,
    TableType: Mappable<Key = Bytes32, SetValue = Primitive, GetValue = Primitive>,
    StorageType::Error: fmt::Debug,
{
    fn fmt(&self, f: &mut fmt::Formatter<'_>) -> fmt::Result {
        if self.is_node() {
            f.debug_struct("StorageNode (Internal)")
                .field("Height", &self.height())
                .field("Hash", &hex::encode(self.hash()))
                .field("Left child key", &hex::encode(self.node.left_child_key()))
                .field("Right child key", &hex::encode(self.node.right_child_key()))
                .finish()
        } else {
            f.debug_struct("StorageNode (Leaf)")
                .field("Height", &self.height())
                .field("Hash", &hex::encode(self.hash()))
                .field("Leaf key", &hex::encode(self.node.leaf_key()))
                .field("Leaf data", &hex::encode(self.node.leaf_data()))
                .finish()
        }
    }
}

#[cfg(test)]
mod test_node {
    use crate::{
        common::{error::DeserializeError, Bytes32, Prefix, PrefixError},
        sparse::{hash::sum, zero_sum, Node, Primitive},
    };

    fn leaf_hash(key: &Bytes32, data: &[u8]) -> Bytes32 {
        let mut buffer = [0; 65];
        buffer[0..1].clone_from_slice(Prefix::Leaf.as_ref());
        buffer[1..33].clone_from_slice(key);
        buffer[33..65].clone_from_slice(&sum(data));
        sum(buffer)
    }

    #[test]
    fn test_create_leaf_returns_a_valid_leaf() {
        let leaf = Node::create_leaf(&sum(b"LEAF"), &[1u8; 32]);
        assert_eq!(leaf.is_leaf(), true);
        assert_eq!(leaf.is_node(), false);
        assert_eq!(leaf.height(), 0);
        assert_eq!(leaf.prefix(), Prefix::Leaf);
        assert_eq!(*leaf.leaf_key(), sum(b"LEAF"));
        assert_eq!(*leaf.leaf_data(), sum([1u8; 32]));
    }

    #[test]
    fn test_create_node_returns_a_valid_node() {
        let left_child = Node::create_leaf(&sum(b"LEFT CHILD"), &[1u8; 32]);
        let right_child = Node::create_leaf(&sum(b"RIGHT CHILD"), &[1u8; 32]);
        let node = Node::create_node(&left_child, &right_child, 1);
        assert_eq!(node.is_leaf(), false);
        assert_eq!(node.is_node(), true);
        assert_eq!(node.height(), 1);
        assert_eq!(node.prefix(), Prefix::Node);
        assert_eq!(
            *node.left_child_key(),
            leaf_hash(&sum(b"LEFT CHILD"), &[1u8; 32])
        );
        assert_eq!(
            *node.right_child_key(),
            leaf_hash(&sum(b"RIGHT CHILD"), &[1u8; 32])
        );
    }

    #[test]
    fn test_create_placeholder_returns_a_placeholder_node() {
        let node = Node::create_placeholder();
        assert_eq!(node.is_placeholder(), true);
        assert_eq!(node.hash(), *zero_sum());
    }

    #[test]
    fn test_create_leaf_from_primitive_returns_a_valid_leaf() {
        let primitive = (0, Prefix::Leaf as u8, [0xff; 32], [0xff; 32]);

        let node: Node = primitive.try_into().unwrap();
        assert_eq!(node.is_leaf(), true);
        assert_eq!(node.is_node(), false);
        assert_eq!(node.height(), 0);
        assert_eq!(node.prefix(), Prefix::Leaf);
        assert_eq!(*node.leaf_key(), [255u8; 32]);
        assert_eq!(*node.leaf_data(), [255u8; 32]);
    }

    #[test]
    fn test_create_node_from_primitive_returns_a_valid_node() {
        let primitive = (255, Prefix::Node as u8, [0xff; 32], [0xff; 32]);

        let node: Node = primitive.try_into().unwrap();
        assert_eq!(node.is_leaf(), false);
        assert_eq!(node.is_node(), true);
        assert_eq!(node.height(), 255);
        assert_eq!(node.prefix(), Prefix::Node);
        assert_eq!(*node.left_child_key(), [255u8; 32]);
        assert_eq!(*node.right_child_key(), [255u8; 32]);
    }

    #[test]
    fn test_create_from_primitive_returns_deserialize_error_if_invalid_prefix() {
        let primitive = (0xff, 0xff, [0xff; 32], [0xff; 32]);

        // Should return Error; prefix 0xff is does not represent a node or leaf
        let err = Node::try_from(primitive).expect_err("Expected try_from() to be Error; got OK");
        assert!(matches!(
            err,
            DeserializeError::PrefixError(PrefixError::InvalidPrefix(0xff))
        ));
    }

    /// For leaf node `node` of leaf data `d` with key `k`:
    /// ```node = (0x00, k, h(serialize(d)))```
    #[test]
    fn test_leaf_primitive_returns_expected_primitive() {
        let expected_primitive = (0_u32, Prefix::Leaf as u8, sum(b"LEAF"), sum([1u8; 32]));

        let leaf = Node::create_leaf(&sum(b"LEAF"), &[1u8; 32]);
        let primitive = Primitive::from(&leaf);

        assert_eq!(primitive, expected_primitive);
    }

    /// For internal node `node` with children `l` and `r`:
    /// ```node = (0x01, l.v, r.v)```
    #[test]
    fn test_node_primitive_returns_expected_primitive() {
        let expected_primitive = (
            1_u32,
            Prefix::Node as u8,
            leaf_hash(&sum(b"LEFT CHILD"), &[1u8; 32]),
            leaf_hash(&sum(b"RIGHT CHILD"), &[1u8; 32]),
        );

        let left_child = Node::create_leaf(&sum(b"LEFT CHILD"), &[1u8; 32]);
        let right_child = Node::create_leaf(&sum(b"RIGHT CHILD"), &[1u8; 32]);
        let node = Node::create_node(&left_child, &right_child, 1);
        let primitive = Primitive::from(&node);

        assert_eq!(primitive, expected_primitive);
    }

    /// For leaf node `node` of leaf data `d` with key `k`:
    /// ```node.v = h(0x00, k, h(serialize(d)))```
    #[test]
    fn test_leaf_hash_returns_expected_hash_value() {
        let mut expected_buffer = [0u8; 65];
        expected_buffer[0..1].clone_from_slice(Prefix::Leaf.as_ref());
        expected_buffer[1..33].clone_from_slice(&sum(b"LEAF"));
        expected_buffer[33..65].clone_from_slice(&sum([1u8; 32]));
        let expected_value = sum(expected_buffer);

        let node = Node::create_leaf(&sum(b"LEAF"), &[1u8; 32]);
        let value = node.hash();

        assert_eq!(value, expected_value);
    }

    /// For internal node `node` with children `l` and `r`:
    /// ```node.v = h(0x01, l.v, r.v)```
    #[test]
    fn test_node_hash_returns_expected_hash_value() {
        let mut expected_buffer = [0u8; 65];
        expected_buffer[0..1].clone_from_slice(Prefix::Node.as_ref());
        expected_buffer[1..33].clone_from_slice(&leaf_hash(&sum(b"LEFT CHILD"), &[1u8; 32]));
        expected_buffer[33..65].clone_from_slice(&leaf_hash(&sum(b"RIGHT CHILD"), &[1u8; 32]));
        let expected_value = sum(expected_buffer);

        let left_child = Node::create_leaf(&sum(b"LEFT CHILD"), &[1u8; 32]);
        let right_child = Node::create_leaf(&sum(b"RIGHT CHILD"), &[1u8; 32]);
        let node = Node::create_node(&left_child, &right_child, 1);
        let value = node.hash();

        assert_eq!(value, expected_value);
    }
}

#[cfg(test)]
mod test_storage_node {
    use crate::{
<<<<<<< HEAD
        common::{
            error::DeserializeError, Bytes32, ChildError, ParentNode, PrefixError, StorageMap,
        },
        sparse::{hash::sum, node::StorageNodeError, Node, Primitive, StorageNode},
=======
        common::{error::DeserializeError, ChildError, ParentNode, PrefixError, StorageMap},
        sparse::{hash::sum, merkle_tree::NodesTable, node::StorageNodeError, Node, StorageNode},
>>>>>>> 7dec8a5d
    };

    use fuel_storage::{Mappable, StorageMutate};

    pub struct NodesTable;

    impl Mappable for NodesTable {
        type Key = Bytes32;
        type SetValue = Primitive;
        type GetValue = Self::SetValue;
    }

    #[test]
    fn test_node_left_child_returns_the_left_child() {
        let mut s = StorageMap::<NodesTable>::new();

        let leaf_0 = Node::create_leaf(&sum(b"Hello World"), &[1u8; 32]);
        let _ = s.insert(&leaf_0.hash(), &leaf_0.as_ref().into());

        let leaf_1 = Node::create_leaf(&sum(b"Goodbye World"), &[1u8; 32]);
        let _ = s.insert(&leaf_1.hash(), &leaf_1.as_ref().into());

        let node_0 = Node::create_node(&leaf_0, &leaf_1, 1);
        let _ = s.insert(&node_0.hash(), &node_0.as_ref().into());

        let storage_node = StorageNode::new(&s, node_0);
        let child = storage_node.left_child().unwrap();

        assert_eq!(child.hash(), leaf_0.hash());
    }

    #[test]
    fn test_node_right_child_returns_the_right_child() {
        let mut s = StorageMap::<NodesTable>::new();

        let leaf_0 = Node::create_leaf(&sum(b"Hello World"), &[1u8; 32]);
        let _ = s.insert(&leaf_0.hash(), &leaf_0.as_ref().into());

        let leaf_1 = Node::create_leaf(&sum(b"Goodbye World"), &[1u8; 32]);
        let _ = s.insert(&leaf_1.hash(), &leaf_1.as_ref().into());

        let node_0 = Node::create_node(&leaf_0, &leaf_1, 1);
        let _ = s.insert(&node_0.hash(), &node_0.as_ref().into());

        let storage_node = StorageNode::new(&s, node_0);
        let child = storage_node.right_child().unwrap();

        assert_eq!(child.hash(), leaf_1.hash());
    }

    #[test]
    fn test_node_left_child_returns_placeholder_when_key_is_zero_sum() {
        let mut s = StorageMap::<NodesTable>::new();

        let leaf = Node::create_leaf(&sum(b"Goodbye World"), &[1u8; 32]);
        let _ = s.insert(&leaf.hash(), &leaf.as_ref().into());

        let node_0 = Node::create_node(&Node::create_placeholder(), &leaf, 1);
        let _ = s.insert(&node_0.hash(), &node_0.as_ref().into());

        let storage_node = StorageNode::new(&s, node_0);
        let child = storage_node.left_child().unwrap();

        assert!(child.node.is_placeholder());
    }

    #[test]
    fn test_node_right_child_returns_placeholder_when_key_is_zero_sum() {
        let mut s = StorageMap::<NodesTable>::new();

        let leaf = Node::create_leaf(&sum(b"Goodbye World"), &[1u8; 32]);
        let _ = s.insert(&leaf.hash(), &leaf.as_ref().into());

        let node_0 = Node::create_node(&leaf, &Node::create_placeholder(), 1);
        let _ = s.insert(&node_0.hash(), &node_0.as_ref().into());

        let storage_node = StorageNode::new(&s, node_0);
        let child = storage_node.right_child().unwrap();

        assert!(child.node.is_placeholder());
    }

    #[test]
    fn test_node_left_child_returns_error_when_node_is_leaf() {
        let s = StorageMap::<NodesTable>::new();

        let leaf_0 = Node::create_leaf(&sum(b"Hello World"), &[1u8; 32]);
        let storage_node = StorageNode::new(&s, leaf_0);
        let err = storage_node
            .left_child()
            .expect_err("Expected left_child() to return Error; got OK");

        assert!(matches!(err, ChildError::NodeIsLeaf));
    }

    #[test]
    fn test_node_right_child_returns_error_when_node_is_leaf() {
        let s = StorageMap::<NodesTable>::new();

        let leaf_0 = Node::create_leaf(&sum(b"Hello World"), &[1u8; 32]);
        let storage_node = StorageNode::new(&s, leaf_0);
        let err = storage_node
            .right_child()
            .expect_err("Expected right_child() to return Error; got OK");

        assert!(matches!(err, ChildError::NodeIsLeaf));
    }

    #[test]
    fn test_node_left_child_returns_error_when_key_is_not_found() {
        let s = StorageMap::<NodesTable>::new();

        let leaf_0 = Node::create_leaf(&sum(b"Hello World"), &[0u8; 32]);
        let leaf_1 = Node::create_leaf(&sum(b"Goodbye World"), &[1u8; 32]);
        let node_0 = Node::create_node(&leaf_0, &leaf_1, 1);

        let storage_node = StorageNode::new(&s, node_0);
        let err = storage_node
            .left_child()
            .expect_err("Expected left_child() to return Error; got Ok");

        let key = *storage_node.into_node().left_child_key();
        assert!(matches!(
            err,
            ChildError::ChildNotFound(k) if k == key
        ));
    }

    #[test]
    fn test_node_right_child_returns_error_when_key_is_not_found() {
        let s = StorageMap::<NodesTable>::new();

        let leaf_0 = Node::create_leaf(&sum(b"Hello World"), &[1u8; 32]);
        let leaf_1 = Node::create_leaf(&sum(b"Goodbye World"), &[1u8; 32]);
        let node_0 = Node::create_node(&leaf_0, &leaf_1, 1);

        let storage_node = StorageNode::new(&s, node_0);
        let err = storage_node
            .right_child()
            .expect_err("Expected right_child() to return Error; got Ok");

        let key = *storage_node.into_node().right_child_key();
        assert!(matches!(
            err,
            ChildError::ChildNotFound(k) if k == key
        ));
    }

    #[test]
    fn test_node_left_child_returns_deserialize_error_when_primitive_is_invalid() {
        let mut s = StorageMap::<NodesTable>::new();

        let leaf_0 = Node::create_leaf(&sum(b"Hello World"), &[1u8; 32]);
        let _ = s.insert(&leaf_0.hash(), &(0xff, 0xff, [0xff; 32], [0xff; 32]));
        let leaf_1 = Node::create_leaf(&sum(b"Goodbye World"), &[1u8; 32]);
        let node_0 = Node::create_node(&leaf_0, &leaf_1, 1);

        let storage_node = StorageNode::new(&s, node_0);
        let err = storage_node
            .left_child()
            .expect_err("Expected left_child() to be Error; got Ok");

        assert!(matches!(
            err,
            ChildError::Error(StorageNodeError::DeserializeError(
                DeserializeError::PrefixError(PrefixError::InvalidPrefix(0xff))
            ))
        ));
    }

    #[test]
    fn test_node_right_child_returns_deserialize_error_when_primitive_is_invalid() {
        let mut s = StorageMap::<NodesTable>::new();

        let leaf_0 = Node::create_leaf(&sum(b"Hello World"), &[1u8; 32]);
        let leaf_1 = Node::create_leaf(&sum(b"Goodbye World"), &[1u8; 32]);
        let _ = s.insert(&leaf_1.hash(), &(0xff, 0xff, [0xff; 32], [0xff; 32]));
        let node_0 = Node::create_node(&leaf_0, &leaf_1, 1);

        let storage_node = StorageNode::new(&s, node_0);
        let err = storage_node
            .right_child()
            .expect_err("Expected right_child() to be Error; got Ok");

        assert!(matches!(
            err,
            ChildError::Error(StorageNodeError::DeserializeError(
                DeserializeError::PrefixError(PrefixError::InvalidPrefix(0xff))
            ))
        ));
    }
}<|MERGE_RESOLUTION|>--- conflicted
+++ resolved
@@ -520,15 +520,8 @@
 #[cfg(test)]
 mod test_storage_node {
     use crate::{
-<<<<<<< HEAD
-        common::{
-            error::DeserializeError, Bytes32, ChildError, ParentNode, PrefixError, StorageMap,
-        },
-        sparse::{hash::sum, node::StorageNodeError, Node, Primitive, StorageNode},
-=======
         common::{error::DeserializeError, ChildError, ParentNode, PrefixError, StorageMap},
         sparse::{hash::sum, merkle_tree::NodesTable, node::StorageNodeError, Node, StorageNode},
->>>>>>> 7dec8a5d
     };
 
     use fuel_storage::{Mappable, StorageMutate};
