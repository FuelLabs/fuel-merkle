mod hash;
mod merkle_tree;
mod node;
mod primitive;

pub(crate) use hash::empty_sum;
pub(crate) use hash::{leaf_sum, node_sum};
pub(crate) use node::Node;

<<<<<<< HEAD
pub use buffer::Buffer;
pub use merkle_tree::MerkleTree;
pub use merkle_tree::MerkleTreeError;
=======
pub use merkle_tree::{MerkleTree, MerkleTreeError};
pub use primitive::Primitive;
>>>>>>> 76ca3975
pub mod in_memory;<|MERGE_RESOLUTION|>--- conflicted
+++ resolved
@@ -7,12 +7,6 @@
 pub(crate) use hash::{leaf_sum, node_sum};
 pub(crate) use node::Node;
 
-<<<<<<< HEAD
-pub use buffer::Buffer;
-pub use merkle_tree::MerkleTree;
-pub use merkle_tree::MerkleTreeError;
-=======
 pub use merkle_tree::{MerkleTree, MerkleTreeError};
 pub use primitive::Primitive;
->>>>>>> 76ca3975
 pub mod in_memory;