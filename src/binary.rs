mod hash;
mod merkle_tree;
mod node;

pub(crate) use hash::{leaf_sum, node_sum};
pub(crate) use node::Node;

pub use hash::empty_sum;
pub use merkle_tree::MerkleTree;
pub use merkle_tree::MerkleTreeError;
<<<<<<< HEAD
pub use node::Node;
pub(crate) use subtree::Subtree;
=======
pub mod in_memory;
>>>>>>> d6529160
<|MERGE_RESOLUTION|>--- conflicted
+++ resolved
@@ -8,9 +8,4 @@
 pub use hash::empty_sum;
 pub use merkle_tree::MerkleTree;
 pub use merkle_tree::MerkleTreeError;
-<<<<<<< HEAD
-pub use node::Node;
-pub(crate) use subtree::Subtree;
-=======
-pub mod in_memory;
->>>>>>> d6529160
+pub mod in_memory;