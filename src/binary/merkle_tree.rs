--- conflicted
+++ resolved
@@ -6,10 +6,7 @@
 use fuel_storage::{Mappable, StorageMutate};
 
 use alloc::{boxed::Box, vec::Vec};
-<<<<<<< HEAD
 use core::{fmt, marker::PhantomData};
-=======
->>>>>>> 76ca3975
 
 #[derive(Debug, Clone)]
 #[cfg_attr(feature = "std", derive(thiserror::Error))]
@@ -41,30 +38,11 @@
     phantom_table: PhantomData<TableType>,
 }
 
-<<<<<<< HEAD
 impl<TableType, StorageType, StorageError> MerkleTree<TableType, StorageType>
 where
     TableType: Mappable<Key = u64, SetValue = Buffer, GetValue = Buffer>,
     StorageType: StorageMutate<TableType, Error = StorageError>,
-    StorageError: fmt::Debug + 'static,
-=======
-/// The table of the Binary Merkle Tree's nodes. [`MerkleTree`] works with it as
-/// a binary array, where the storage key of the node is the `u64` index and
-/// value is the [`Node`](crate::binary::Node).
-#[derive(Debug)]
-pub struct NodesTable;
-
-impl Mappable for NodesTable {
-    type Key = u64;
-    type SetValue = Primitive;
-    type GetValue = Self::SetValue;
-}
-
-impl<StorageType, StorageError> MerkleTree<StorageType>
-where
-    StorageType: StorageMutate<NodesTable, Error = StorageError>,
     StorageError: Clone + 'static,
->>>>>>> 76ca3975
 {
     pub fn new(storage: StorageType) -> Self {
         Self {
@@ -339,13 +317,8 @@
         binary::{buffer::Buffer, empty_sum, leaf_sum, node_sum, Node},
         common::StorageMap,
     };
-<<<<<<< HEAD
     use fuel_merkle_test_helpers::TEST_DATA;
     use fuel_storage::{Mappable, StorageInspect};
-=======
-    use fuel_merkle_test_helpers::*;
-    use fuel_storage::StorageInspect;
->>>>>>> 76ca3975
 
     use alloc::vec::Vec;
 
