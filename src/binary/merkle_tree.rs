--- conflicted
+++ resolved
@@ -31,36 +31,15 @@
     }
 }
 
-<<<<<<< HEAD
-pub struct MerkleTree<TableType, StorageType> {
-=======
 #[derive(Debug)]
 pub struct MerkleTree<StorageType> {
->>>>>>> 255e73e2
     storage: StorageType,
     head: Option<Box<Subtree<Node>>>,
     leaves_count: u64,
     phantom_table: PhantomData<TableType>,
 }
 
-<<<<<<< HEAD
 impl<TableType, StorageType, StorageError> MerkleTree<TableType, StorageType>
-=======
-/// The table of the Binary Merkle Tree's nodes. [`MerkleTree`] works with it as
-/// a binary array, where the storage key of the node is the `u64` index and
-/// value is the [`Node`](crate::binary::Node).
-#[derive(Debug)]
-pub struct NodesTable;
-
-impl Mappable for NodesTable {
-    /// The index of the node in the array.
-    type Key = u64;
-    type SetValue = Node;
-    type GetValue = Self::SetValue;
-}
-
-impl<StorageType, StorageError> MerkleTree<StorageType>
->>>>>>> 255e73e2
 where
     TableType: Mappable<Key = u64, SetValue = Node, GetValue = Node>,
     StorageType: StorageMutate<TableType, Error = StorageError>,
@@ -328,17 +307,11 @@
 
 #[cfg(test)]
 mod test {
-<<<<<<< HEAD
-    use crate::binary::{empty_sum, leaf_sum, node_sum, MerkleTree, Node};
-    use crate::common::StorageMap;
-    use alloc::vec::Vec;
-=======
     use super::{MerkleTree, MerkleTreeError, NodesTable};
     use crate::{
         binary::{empty_sum, leaf_sum, node_sum},
         common::StorageMap,
     };
->>>>>>> 255e73e2
     use fuel_merkle_test_helpers::TEST_DATA;
     use fuel_storage::{Mappable, StorageInspect};
 
