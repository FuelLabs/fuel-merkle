use crate::{
    binary::{empty_sum, in_memory::NodesTable, Node, Primitive},
    common::{Bytes32, Position, ProofSet, StorageMap, Subtree},
    storage::{
        Mappable, StorageInspect, StorageInspectInfallible, StorageMutate, StorageMutateInfallible,
    },
};

use alloc::{boxed::Box, vec::Vec};
use core::marker::PhantomData;

#[derive(Debug, Clone)]
#[cfg_attr(feature = "std", derive(thiserror::Error))]
pub enum MerkleTreeError<StorageError> {
    #[cfg_attr(feature = "std", error("proof index {0} is not valid"))]
    InvalidProofIndex(u64),

    #[cfg_attr(
        feature = "std",
        error("cannot load node with key {0}; the key is not found in storage")
    )]
    LoadError(u64),

    #[cfg_attr(feature = "std", error(transparent))]
    StorageError(StorageError),
}

impl<StorageError> From<StorageError> for MerkleTreeError<StorageError> {
    fn from(err: StorageError) -> MerkleTreeError<StorageError> {
        MerkleTreeError::StorageError(err)
    }
}

#[derive(Debug)]
pub struct MerkleTree<TableType, StorageType> {
    storage: StorageType,
    head: Option<Box<Subtree<Node>>>,
    leaves_count: u64,
    phantom_table: PhantomData<TableType>,
}

impl<TableType, StorageType, StorageError> MerkleTree<TableType, StorageType>
where
    TableType: Mappable<Key = u64, SetValue = Primitive, GetValue = Primitive>,
<<<<<<< HEAD
    StorageType: StorageMutate<TableType, Error = StorageError>,
=======
    StorageType: StorageInspect<TableType, Error = StorageError>,
>>>>>>> 01e964f7
{
    pub fn new(storage: StorageType) -> Self {
        Self {
            storage,
            head: None,
            leaves_count: 0,
            phantom_table: Default::default(),
        }
    }

    pub fn load(
        storage: StorageType,
        leaves_count: u64,
    ) -> Result<Self, MerkleTreeError<StorageError>> {
        let mut tree = Self {
            storage,
            head: None,
            leaves_count,
            phantom_table: Default::default(),
        };

        tree.build()?;

        Ok(tree)
    }

<<<<<<< HEAD
    pub fn leaves_count(&self) -> u64 {
        self.leaves_count
    }

    pub fn root(&mut self) -> Result<Bytes32, StorageError> {
        let root_node = self.root_node()?;
        let root = match root_node {
=======
    pub fn root(&self) -> Bytes32 {
        let mut scratch_storage = StorageMap::<NodesTable>::new();
        let root_node = self.root_node(&mut scratch_storage);
        match root_node {
>>>>>>> 01e964f7
            None => *empty_sum(),
            Some(ref node) => *node.hash(),
        }
    }

    pub fn prove(
        &self,
        proof_index: u64,
    ) -> Result<(Bytes32, ProofSet), MerkleTreeError<StorageError>> {
        if proof_index + 1 > self.leaves_count {
            return Err(MerkleTreeError::InvalidProofIndex(proof_index));
        }

        let mut proof_set = ProofSet::new();

        let root_position = self.root_position();
        let leaf_position = Position::from_leaf_index(proof_index);
        let primitive = self
            .storage
            .get(&leaf_position.in_order_index())?
            .ok_or(MerkleTreeError::LoadError(proof_index))?
            .into_owned();
        let leaf_node = Node::from(primitive);
        proof_set.push(*leaf_node.hash());

        let (_, mut side_positions): (Vec<_>, Vec<_>) = root_position
            .path(&leaf_position, self.leaves_count)
            .iter()
            .unzip();
        side_positions.reverse(); // Reorder side positions from leaf to root.
        side_positions.pop(); // The last side position is the root; remove it.

        // Allocate scratch storage to store temporary nodes when building the
        // root.
        let mut scratch_storage = StorageMap::<NodesTable>::new();
        let root_node = self
            .root_node(&mut scratch_storage)
            .expect("Root node must be present");

        // Get side nodes. First, we check the scratch storage. If the side node
        // is not found in scratch storage, we then check main storage. Finally,
        // if the side node is not found in main storage, we exit with a load
        // error.
        for side_position in side_positions {
            let key = side_position.in_order_index();
            let primitive = StorageInspectInfallible::get(&scratch_storage, &key)
                .or(StorageInspect::get(&self.storage, &key)?)
                .ok_or(MerkleTreeError::LoadError(key))?
                .into_owned();
            let node = Node::from(primitive);
            proof_set.push(*node.hash());
        }

        let root = *root_node.hash();
        Ok((root, proof_set))
    }

    //
    // PRIVATE
    //

    /// A binary Merkle tree can be built from a collection of Merkle Mountain
    /// Range (MMR) peaks. The MMR structure can be accurately defined by the
    /// number of leaves in the leaf row.
    ///
    /// Consider a binary Merkle tree with seven leaves, producing the following
    /// MMR structure:
    ///
    /// ```text
    ///       03
    ///      /  \
    ///     /    \
    ///   01      05      09
    ///  /  \    /  \    /  \
    /// 00  02  04  06  08  10  12
    /// ```
    ///
    /// We observe that the tree has three peaks at positions `03`, `09`, and
    /// `12`. These peak positions are recorded in the order that they appear,
    /// reading left to right in the tree structure, and only descend in height.
    /// These peak positions communicate everything needed to determine the
    /// remaining internal nodes building upwards to the root position:
    ///
    /// ```text
    ///            07
    ///           /  \
    ///          /    \
    ///         /      \
    ///        /        \
    ///       /          \
    ///      /            \
    ///    03              11
    ///   /  \            /  \
    /// ...  ...         /    \
    ///                09      \
    ///               /  \      \
    ///             ...  ...    12
    /// ```
    ///
    /// No additional intermediate nodes or leaves are required to calculate
    /// the root position.
    ///
    /// The positions of the MMR peaks can be deterministically calculated as a
    /// function of `n + 1` where `n` is the number of leaves in the tree. By
    /// appending an additional leaf node to the tree, we generate a new tree
    /// structure with additional internal nodes (N.B.: this may also change the
    /// root position if the tree is already balanced).
    ///
    /// In our example, we add an additional leaf at leaf index `7` (in-order
    /// index `14`):
    ///
    /// ```text
    ///            07
    ///           /  \
    ///          /    \
    ///         /      \
    ///        /        \
    ///       /          \
    ///      /            \
    ///    03              11
    ///   /  \            /  \
    /// ...  ...         /    \
    ///                09      13
    ///               /  \    /  \
    ///             ...  ... 12  14
    /// ```
    ///
    /// We observe that the path from the root position to our new leaf position
    /// yields a set of side positions that includes our original peak
    /// positions (see [Path Iterator](crate::common::path_iterator::PathIter)):
    ///
    /// | Path position | Side position |
    /// |---------------|---------------|
    /// |            07 |            07 |
    /// |            11 |            03 |
    /// |            13 |            09 |
    /// |            14 |            12 |
    ///
    /// By excluding the root position `07`, we have established the set of
    /// side positions `03`, `09`, and `12`, matching our set of MMR peaks.
    ///
    fn build(&mut self) -> Result<(), MerkleTreeError<StorageError>> {
        let mut current_head = None;
        let peaks = &self.peak_positions();
        for peak in peaks.iter() {
            let key = peak.in_order_index();
            let node = self
                .storage
                .get(&key)?
                .ok_or(MerkleTreeError::LoadError(key))?
                .into_owned()
                .into();
            let next = Box::new(Subtree::<Node>::new(node, current_head));
            current_head = Some(next);
        }

        self.head = current_head;

        Ok(())
    }

    fn peak_positions(&self) -> Vec<Position> {
        // Define a new tree with a leaf count 1 greater than the current leaf
        // count.
        let leaves_count = self.leaves_count + 1;

        // The rightmost leaf position of a tree will always have a leaf index
        // N - 1, where N is the number of leaves.
        let leaf_position = Position::from_leaf_index(leaves_count - 1);
        let root_position = self.root_position();
        let mut peaks_itr = root_position.path(&leaf_position, leaves_count).iter();
        peaks_itr.next(); // Omit the root

        let (_, peaks): (Vec<_>, Vec<_>) = peaks_itr.unzip();

        peaks
    }

    fn root_position(&self) -> Position {
        // Define a new tree with a leaf count 1 greater than the current leaf
        // count.
        let leaves_count = self.leaves_count + 1;

        // The root position of a tree will always have an in-order index equal
        // to N' - 1, where N is the leaves count and N' is N rounded (or equal)
        // to the next power of 2.
        let root_index = leaves_count.next_power_of_two() - 1;
        Position::from_in_order_index(root_index)
    }

    /// The root node is generated by joining all MMR peaks, where a peak is
    /// defined as the head of a balanced subtree. A tree can be composed of a
    /// single balanced subtree, in which case the tree is itself balanced, or
    /// several balanced subtrees, in which case the tree is imbalanced. Only
    /// nodes at the head of a balanced tree are persisted in storage; any node,
    /// including the root node, whose child is an imbalanced child subtree will
    /// not be saved in persistent storage. This is because node data for such
    /// nodes is liable to change as more leaves are pushed to the tree.
    /// Instead, intermediate nodes must be held in a temporary storage space.
    ///
    /// When calling `root_node`, callees must pass a mutable reference to a
    /// temporary storage space that will be used to hold any intermediate nodes
    /// that are created during root node calculation. At the end of the method
    /// call, this temporary storage space will contain all intermediate nodes
    /// not held in persistent storage, and these nodes will be available to the
    /// callee.
    ///
    fn root_node(&self, scratch_storage: &mut StorageMap<NodesTable>) -> Option<Node> {
        self.head
            .as_ref()
            .map(|head| build_root_node(head, scratch_storage))
    }
}

impl<TableType, StorageType, StorageError> MerkleTree<TableType, StorageType>
where
    TableType: Mappable<Key = u64, SetValue = Primitive, GetValue = Primitive>,
    StorageType: StorageMutate<TableType, Error = StorageError>,
{
    pub fn push(&mut self, data: &[u8]) -> Result<(), MerkleTreeError<StorageError>> {
        let node = Node::create_leaf(self.leaves_count, data);
        self.storage.insert(&node.key(), &node.as_ref().into())?;
        let next = self.head.take();
        let head = Box::new(Subtree::<Node>::new(node, next));
        self.head = Some(head);
        self.join_all_subtrees()?;

        self.leaves_count += 1;

        Ok(())
    }

    //
    // PRIVATE
    //

    fn join_all_subtrees(&mut self) -> Result<(), StorageError> {
        loop {
            let current = self.head.as_ref().unwrap();
            if !(current.next().is_some()
                && current.node().position().height()
                    == current.next_node().unwrap().position().height())
            {
                break;
            }

            // Merge the two front heads of the list into a single head
            let joined_head = {
                let mut head = self.head.take().unwrap();
                let mut head_next = head.take_next().unwrap();
                let joined_head = join_subtrees(&mut head_next, &mut head);
                self.storage.insert(
                    &joined_head.node().key(),
                    &joined_head.node().as_ref().into(),
                )?;
                joined_head
            };
            self.head = Some(Box::new(joined_head));
        }

        Ok(())
    }
}

fn join_subtrees(lhs: &mut Subtree<Node>, rhs: &mut Subtree<Node>) -> Subtree<Node> {
    let joined_node = Node::create_node(lhs.node(), rhs.node());
    Subtree::new(joined_node, lhs.take_next())
}

fn build_root_node<Table, Storage>(subtree: &Subtree<Node>, storage: &mut Storage) -> Node
where
    Table: Mappable<Key = u64, GetValue = Primitive, SetValue = Primitive>,
    Storage: StorageMutateInfallible<Table>,
{
    let mut current = subtree.clone();
    while current.next().is_some() {
        let mut head = current;
        let mut head_next = head.take_next().unwrap();
        current = join_subtrees(&mut head_next, &mut head);
        storage.insert(&current.node().key(), &current.node().as_ref().into());
    }
    current.node().clone()
}

#[cfg(test)]
mod test {
    use super::{MerkleTree, MerkleTreeError};
    use crate::{
        binary::{empty_sum, leaf_sum, node_sum, Node, Primitive},
        common::StorageMap,
    };
    use fuel_merkle_test_helpers::TEST_DATA;
    use fuel_storage::{Mappable, StorageInspect};

    use alloc::vec::Vec;

    #[derive(Debug)]
    struct TestTable;

    impl Mappable for TestTable {
        type Key = u64;
        type SetValue = Primitive;
        type GetValue = Self::SetValue;
    }

    #[test]
    fn test_push_builds_internal_tree_structure() {
        let mut storage_map = StorageMap::<TestTable>::new();
        let mut tree = MerkleTree::new(&mut storage_map);

        let data = &TEST_DATA[0..7]; // 7 leaves
        for datum in data.iter() {
            let _ = tree.push(datum);
        }

        //               07
        //              /  \
        //             /    \
        //            /      \
        //           /        \
        //          /          \
        //         /            \
        //       03              11
        //      /  \            /  \
        //     /    \          /    \
        //   01      05      09      \
        //  /  \    /  \    /  \      \
        // 00  02  04  06  08  10     12
        // 00  01  02  03  04  05     06

        let leaf_0 = leaf_sum(data[0]);
        let leaf_1 = leaf_sum(data[1]);
        let leaf_2 = leaf_sum(data[2]);
        let leaf_3 = leaf_sum(data[3]);
        let leaf_4 = leaf_sum(data[4]);
        let leaf_5 = leaf_sum(data[5]);
        let leaf_6 = leaf_sum(data[6]);
        let node_1 = node_sum(&leaf_0, &leaf_1);
        let node_5 = node_sum(&leaf_2, &leaf_3);
        let node_3 = node_sum(&node_1, &node_5);
        let node_9 = node_sum(&leaf_4, &leaf_5);

        let s_leaf_0 = storage_map.get(&0).unwrap().unwrap();
        let s_leaf_1 = storage_map.get(&2).unwrap().unwrap();
        let s_leaf_2 = storage_map.get(&4).unwrap().unwrap();
        let s_leaf_3 = storage_map.get(&6).unwrap().unwrap();
        let s_leaf_4 = storage_map.get(&8).unwrap().unwrap();
        let s_leaf_5 = storage_map.get(&10).unwrap().unwrap();
        let s_leaf_6 = storage_map.get(&12).unwrap().unwrap();
        let s_node_1 = storage_map.get(&1).unwrap().unwrap();
        let s_node_5 = storage_map.get(&5).unwrap().unwrap();
        let s_node_9 = storage_map.get(&9).unwrap().unwrap();
        let s_node_3 = storage_map.get(&3).unwrap().unwrap();

        assert_eq!(*Node::from(s_leaf_0.into_owned()).hash(), leaf_0);
        assert_eq!(*Node::from(s_leaf_1.into_owned()).hash(), leaf_1);
        assert_eq!(*Node::from(s_leaf_2.into_owned()).hash(), leaf_2);
        assert_eq!(*Node::from(s_leaf_3.into_owned()).hash(), leaf_3);
        assert_eq!(*Node::from(s_leaf_4.into_owned()).hash(), leaf_4);
        assert_eq!(*Node::from(s_leaf_5.into_owned()).hash(), leaf_5);
        assert_eq!(*Node::from(s_leaf_6.into_owned()).hash(), leaf_6);
        assert_eq!(*Node::from(s_node_1.into_owned()).hash(), node_1);
        assert_eq!(*Node::from(s_node_5.into_owned()).hash(), node_5);
        assert_eq!(*Node::from(s_node_9.into_owned()).hash(), node_9);
        assert_eq!(*Node::from(s_node_3.into_owned()).hash(), node_3);
    }

    #[test]
    fn load_returns_a_valid_tree() {
        const LEAVES_COUNT: u64 = 2u64.pow(16) - 1;

        let mut storage_map = StorageMap::<TestTable>::new();

        let expected_root = {
            let mut tree = MerkleTree::new(&mut storage_map);
            let data = (0u64..LEAVES_COUNT)
                .map(|i| i.to_be_bytes())
                .collect::<Vec<_>>();
            for datum in data.iter() {
                let _ = tree.push(datum);
            }
            tree.root()
        };

        let root = {
            let tree = MerkleTree::load(&mut storage_map, LEAVES_COUNT).unwrap();
            tree.root()
        };

        assert_eq!(expected_root, root);
    }

    #[test]
    fn load_returns_empty_tree_for_0_leaves() {
        const LEAVES_COUNT: u64 = 0;

        let expected_root = *empty_sum();

        let root = {
            let mut storage_map = StorageMap::<TestTable>::new();
            let tree = MerkleTree::load(&mut storage_map, LEAVES_COUNT).unwrap();
            tree.root()
        };

        assert_eq!(expected_root, root);
    }

    #[test]
    fn load_returns_a_load_error_if_the_storage_is_not_valid_for_the_leaves_count() {
        const LEAVES_COUNT: u64 = 5;

        let mut storage_map = StorageMap::<TestTable>::new();

        let mut tree = MerkleTree::new(&mut storage_map);
        let data = (0u64..LEAVES_COUNT)
            .map(|i| i.to_be_bytes())
            .collect::<Vec<_>>();
        for datum in data.iter() {
            let _ = tree.push(datum);
        }

        let err = MerkleTree::load(&mut storage_map, LEAVES_COUNT * 2)
            .expect_err("Expected load() to return Error; got Ok");
        assert!(matches!(err, MerkleTreeError::LoadError(_)));
    }

    #[test]
    fn root_returns_the_empty_root_for_0_leaves() {
        let mut storage_map = StorageMap::<TestTable>::new();
        let tree = MerkleTree::new(&mut storage_map);

        let root = tree.root();
        assert_eq!(root, empty_sum().clone());
    }

    #[test]
    fn root_returns_the_merkle_root_for_1_leaf() {
        let mut storage_map = StorageMap::<TestTable>::new();
        let mut tree = MerkleTree::new(&mut storage_map);

        let data = &TEST_DATA[0..1]; // 1 leaf
        for datum in data.iter() {
            let _ = tree.push(datum);
        }

        let leaf_0 = leaf_sum(data[0]);

        let root = tree.root();
        assert_eq!(root, leaf_0);
    }

    #[test]
    fn root_returns_the_merkle_root_for_7_leaves() {
        let mut storage_map = StorageMap::<TestTable>::new();
        let mut tree = MerkleTree::new(&mut storage_map);

        let data = &TEST_DATA[0..7]; // 7 leaves
        for datum in data.iter() {
            let _ = tree.push(datum);
        }

        //               07
        //              /  \
        //             /    \
        //            /      \
        //           /        \
        //          /          \
        //         /            \
        //       03              11
        //      /  \            /  \
        //     /    \          /    \
        //   01      05      09      \
        //  /  \    /  \    /  \      \
        // 00  02  04  06  08  10     12
        // 00  01  02  03  04  05     06

        let leaf_0 = leaf_sum(data[0]);
        let leaf_1 = leaf_sum(data[1]);
        let leaf_2 = leaf_sum(data[2]);
        let leaf_3 = leaf_sum(data[3]);
        let leaf_4 = leaf_sum(data[4]);
        let leaf_5 = leaf_sum(data[5]);
        let leaf_6 = leaf_sum(data[6]);

        let node_1 = node_sum(&leaf_0, &leaf_1);
        let node_5 = node_sum(&leaf_2, &leaf_3);
        let node_3 = node_sum(&node_1, &node_5);
        let node_9 = node_sum(&leaf_4, &leaf_5);
        let node_11 = node_sum(&node_9, &leaf_6);
        let node_7 = node_sum(&node_3, &node_11);

        let root = tree.root();
        assert_eq!(root, node_7);
    }

    #[test]
    fn prove_returns_invalid_proof_index_error_for_0_leaves() {
        let mut storage_map = StorageMap::<TestTable>::new();
        let tree = MerkleTree::new(&mut storage_map);

        let err = tree
            .prove(0)
            .expect_err("Expected prove() to return Error; got Ok");
        assert!(matches!(err, MerkleTreeError::InvalidProofIndex(0)));
    }

    #[test]
    fn prove_returns_invalid_proof_index_error_when_index_is_greater_than_number_of_leaves() {
        let mut storage_map = StorageMap::<TestTable>::new();
        let mut tree = MerkleTree::new(&mut storage_map);

        let data = &TEST_DATA[0..5]; // 5 leaves
        for datum in data.iter() {
            let _ = tree.push(datum);
        }

        let err = tree
            .prove(10)
            .expect_err("Expected prove() to return Error; got Ok");
        assert!(matches!(err, MerkleTreeError::InvalidProofIndex(10)))
    }

    #[test]
    fn prove_returns_the_merkle_root_and_proof_set_for_1_leaf() {
        let mut storage_map = StorageMap::<TestTable>::new();
        let mut tree = MerkleTree::new(&mut storage_map);

        let data = &TEST_DATA[0..1]; // 1 leaf
        for datum in data.iter() {
            let _ = tree.push(datum);
        }

        let leaf_0 = leaf_sum(data[0]);

        {
            let proof = tree.prove(0).unwrap();
            let root = proof.0;
            let set = proof.1;

            assert_eq!(root, leaf_0);
            assert_eq!(set[0], leaf_0);
        }
    }

    #[test]
    fn prove_returns_the_merkle_root_and_proof_set_for_4_leaves() {
        let mut storage_map = StorageMap::<TestTable>::new();
        let mut tree = MerkleTree::new(&mut storage_map);

        let data = &TEST_DATA[0..4]; // 4 leaves
        for datum in data.iter() {
            let _ = tree.push(datum);
        }

        //       03
        //      /  \
        //     /    \
        //   01      05
        //  /  \    /  \
        // 00  02  04  06
        // 00  01  02  03

        let leaf_0 = leaf_sum(data[0]);
        let leaf_1 = leaf_sum(data[1]);
        let leaf_2 = leaf_sum(data[2]);
        let leaf_3 = leaf_sum(data[3]);

        let node_1 = node_sum(&leaf_0, &leaf_1);
        let node_5 = node_sum(&leaf_2, &leaf_3);
        let node_3 = node_sum(&node_1, &node_5);

        {
            let proof = tree.prove(0).unwrap();
            let root = proof.0;
            let set = proof.1;

            assert_eq!(root, node_3);
            assert_eq!(set[0], leaf_0);
            assert_eq!(set[1], leaf_1);
            assert_eq!(set[2], node_5);
        }
        {
            let proof = tree.prove(1).unwrap();
            let root = proof.0;
            let set = proof.1;

            assert_eq!(root, node_3);
            assert_eq!(set[0], leaf_1);
            assert_eq!(set[1], leaf_0);
            assert_eq!(set[2], node_5);
        }
        {
            let proof = tree.prove(2).unwrap();
            let root = proof.0;
            let set = proof.1;

            assert_eq!(root, node_3);
            assert_eq!(set[0], leaf_2);
            assert_eq!(set[1], leaf_3);
            assert_eq!(set[2], node_1);
        }
        {
            let proof = tree.prove(3).unwrap();
            let root = proof.0;
            let set = proof.1;

            assert_eq!(root, node_3);
            assert_eq!(set[0], leaf_3);
            assert_eq!(set[1], leaf_2);
            assert_eq!(set[2], node_1);
        }
    }

    #[test]
    fn prove_returns_the_merkle_root_and_proof_set_for_5_leaves() {
        let mut storage_map = StorageMap::<TestTable>::new();
        let mut tree = MerkleTree::new(&mut storage_map);

        let data = &TEST_DATA[0..5]; // 5 leaves
        for datum in data.iter() {
            let _ = tree.push(datum);
        }

        //          07
        //          /\
        //         /  \
        //       03    \
        //      /  \    \
        //     /    \    \
        //   01      05   \
        //  /  \    /  \   \
        // 00  02  04  06  08
        // 00  01  02  03  04

        let leaf_0 = leaf_sum(data[0]);
        let leaf_1 = leaf_sum(data[1]);
        let leaf_2 = leaf_sum(data[2]);
        let leaf_3 = leaf_sum(data[3]);
        let leaf_4 = leaf_sum(data[4]);

        let node_1 = node_sum(&leaf_0, &leaf_1);
        let node_5 = node_sum(&leaf_2, &leaf_3);
        let node_3 = node_sum(&node_1, &node_5);
        let node_7 = node_sum(&node_3, &leaf_4);

        {
            let proof = tree.prove(0).unwrap();
            let root = proof.0;
            let set = proof.1;

            assert_eq!(root, node_7);
            assert_eq!(set[0], leaf_0);
            assert_eq!(set[1], leaf_1);
            assert_eq!(set[2], node_5);
            assert_eq!(set[3], leaf_4);
        }
        {
            let proof = tree.prove(1).unwrap();
            let root = proof.0;
            let set = proof.1;

            assert_eq!(root, node_7);
            assert_eq!(set[0], leaf_1);
            assert_eq!(set[1], leaf_0);
            assert_eq!(set[2], node_5);
            assert_eq!(set[3], leaf_4);
        }
        {
            let proof = tree.prove(2).unwrap();
            let root = proof.0;
            let set = proof.1;

            assert_eq!(root, node_7);
            assert_eq!(set[0], leaf_2);
            assert_eq!(set[1], leaf_3);
            assert_eq!(set[2], node_1);
            assert_eq!(set[3], leaf_4);
        }
        {
            let proof = tree.prove(3).unwrap();
            let root = proof.0;
            let set = proof.1;

            assert_eq!(root, node_7);
            assert_eq!(set[0], leaf_3);
            assert_eq!(set[1], leaf_2);
            assert_eq!(set[2], node_1);
            assert_eq!(set[3], leaf_4);
        }
        {
            let proof = tree.prove(4).unwrap();
            let root = proof.0;
            let set = proof.1;

            assert_eq!(root, node_7);
            assert_eq!(set[0], leaf_4);
            assert_eq!(set[1], node_3);
        }
    }

    #[test]
    fn prove_returns_the_merkle_root_and_proof_set_for_7_leaves() {
        let mut storage_map = StorageMap::<TestTable>::new();
        let mut tree = MerkleTree::new(&mut storage_map);

        let data = &TEST_DATA[0..7]; // 7 leaves
        for datum in data.iter() {
            let _ = tree.push(datum);
        }

        //               07
        //              /  \
        //             /    \
        //            /      \
        //           /        \
        //          /          \
        //         /            \
        //       03              11
        //      /  \            /  \
        //     /    \          /    \
        //   01      05      09      \
        //  /  \    /  \    /  \      \
        // 00  02  04  06  08  10     12
        // 00  01  02  03  04  05     06

        let leaf_0 = leaf_sum(data[0]);
        let leaf_1 = leaf_sum(data[1]);
        let leaf_2 = leaf_sum(data[2]);
        let leaf_3 = leaf_sum(data[3]);
        let leaf_4 = leaf_sum(data[4]);
        let leaf_5 = leaf_sum(data[5]);
        let leaf_6 = leaf_sum(data[6]);

        let node_1 = node_sum(&leaf_0, &leaf_1);
        let node_5 = node_sum(&leaf_2, &leaf_3);
        let node_3 = node_sum(&node_1, &node_5);
        let node_9 = node_sum(&leaf_4, &leaf_5);
        let node_11 = node_sum(&node_9, &leaf_6);
        let node_7 = node_sum(&node_3, &node_11);

        {
            let proof = tree.prove(0).unwrap();
            let root = proof.0;
            let set = proof.1;

            assert_eq!(root, node_7);
            assert_eq!(set[0], leaf_0);
            assert_eq!(set[1], leaf_1);
            assert_eq!(set[2], node_5);
            assert_eq!(set[3], node_11);
        }
        {
            let proof = tree.prove(1).unwrap();
            let root = proof.0;
            let set = proof.1;

            assert_eq!(root, node_7);
            assert_eq!(set[0], leaf_1);
            assert_eq!(set[1], leaf_0);
            assert_eq!(set[2], node_5);
            assert_eq!(set[3], node_11);
        }
        {
            let proof = tree.prove(2).unwrap();
            let root = proof.0;
            let set = proof.1;

            assert_eq!(root, node_7);
            assert_eq!(set[0], leaf_2);
            assert_eq!(set[1], leaf_3);
            assert_eq!(set[2], node_1);
            assert_eq!(set[3], node_11);
        }
        {
            let proof = tree.prove(3).unwrap();
            let root = proof.0;
            let set = proof.1;

            assert_eq!(root, node_7);
            assert_eq!(set[0], leaf_3);
            assert_eq!(set[1], leaf_2);
            assert_eq!(set[2], node_1);
            assert_eq!(set[3], node_11);
        }
        {
            let proof = tree.prove(4).unwrap();
            let root = proof.0;
            let set = proof.1;

            assert_eq!(root, node_7);
            assert_eq!(set[0], leaf_4);
            assert_eq!(set[1], leaf_5);
            assert_eq!(set[2], leaf_6);
            assert_eq!(set[3], node_3);
        }
        {
            let proof = tree.prove(5).unwrap();
            let root = proof.0;
            let set = proof.1;

            assert_eq!(root, node_7);
            assert_eq!(set[0], leaf_5);
            assert_eq!(set[1], leaf_4);
            assert_eq!(set[2], leaf_6);
            assert_eq!(set[3], node_3);
        }
        {
            let proof = tree.prove(6).unwrap();
            let root = proof.0;
            let set = proof.1;

            assert_eq!(root, node_7);
            assert_eq!(set[0], leaf_6);
            assert_eq!(set[1], node_9);
            assert_eq!(set[2], node_3);
        }
    }
}<|MERGE_RESOLUTION|>--- conflicted
+++ resolved
@@ -42,11 +42,7 @@
 impl<TableType, StorageType, StorageError> MerkleTree<TableType, StorageType>
 where
     TableType: Mappable<Key = u64, SetValue = Primitive, GetValue = Primitive>,
-<<<<<<< HEAD
-    StorageType: StorageMutate<TableType, Error = StorageError>,
-=======
     StorageType: StorageInspect<TableType, Error = StorageError>,
->>>>>>> 01e964f7
 {
     pub fn new(storage: StorageType) -> Self {
         Self {
@@ -73,20 +69,14 @@
         Ok(tree)
     }
 
-<<<<<<< HEAD
     pub fn leaves_count(&self) -> u64 {
         self.leaves_count
     }
 
-    pub fn root(&mut self) -> Result<Bytes32, StorageError> {
-        let root_node = self.root_node()?;
-        let root = match root_node {
-=======
     pub fn root(&self) -> Bytes32 {
         let mut scratch_storage = StorageMap::<NodesTable>::new();
         let root_node = self.root_node(&mut scratch_storage);
         match root_node {
->>>>>>> 01e964f7
             None => *empty_sum(),
             Some(ref node) => *node.hash(),
         }
